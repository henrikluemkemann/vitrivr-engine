--- conflicted
+++ resolved
@@ -1,7 +1,5 @@
 plugins {
     id 'org.jetbrains.kotlin.plugin.serialization' version "$version_kotlin"
-<<<<<<< HEAD
-=======
     id 'maven-publish'
     id 'signing'
 }
@@ -75,5 +73,4 @@
             }
         }
     }
->>>>>>> c6bde69e
 }