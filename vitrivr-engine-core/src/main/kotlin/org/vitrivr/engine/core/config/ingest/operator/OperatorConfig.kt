package org.vitrivr.engine.core.config.ingest.operator

import kotlinx.serialization.Serializable
<<<<<<< HEAD
import org.vitrivr.engine.core.operators.ingest.*
=======
import org.vitrivr.engine.core.operators.ingest.Decoder
import org.vitrivr.engine.core.operators.ingest.Transformer
import org.vitrivr.engine.core.operators.ingest.Segmenter
import org.vitrivr.engine.core.operators.ingest.Extractor
import org.vitrivr.engine.core.operators.ingest.Exporter
import org.vitrivr.engine.core.operators.ingest.Aggregator
import org.vitrivr.engine.core.operators.ingest.Enumerator
import org.vitrivr.engine.core.source.MediaType
>>>>>>> 7abddd0d

/**
 * Configuration for ingestion operators, as defined in the [org.vitrivr.engine.core.operators.ingest] package.
 * This is the definition of the operators, whereas the [OperationsConfig] defines the actual pipeline
 */
@Serializable(with = OperatorConfigSerializer::class)
sealed class OperatorConfig {


    /**
     * The [OperatorType] of the ingestion operator described by this config.
     */
    abstract val type: OperatorType

}

sealed class FactoryBuildableOperatorConfig : OperatorConfig() {
    /**
     * The class name of the factory for the corresponding operator.
     * See [org.vitrivr.engine.core.operators.ingest] for the available factories.
     */
    abstract val factory: String
}

/**
 * Configuration for a [Decoder].
 */
@Serializable
data class DecoderConfig(
    override val factory: String,
) : FactoryBuildableOperatorConfig() {
    override val type = OperatorType.DECODER
}

/**
 * Configuration for a [Enumerator]
 */
@Serializable
data class EnumeratorConfig(
    override val factory: String,
) : FactoryBuildableOperatorConfig() {
    override val type = OperatorType.ENUMERATOR
    val mediaTypes: List<MediaType> = emptyList()
}


/**
 * Configuration for a [Transformer].
 */
@Serializable
data class TransformerConfig(
    override val factory: String,
) : FactoryBuildableOperatorConfig() {
    override val type = OperatorType.TRANSFORMER
}

/**
 * Configuration for a [Segmenter].
 */
@Serializable
data class SegmenterConfig(
    override val factory: String,
) : FactoryBuildableOperatorConfig() {
    override val type = OperatorType.SEGMENTER
}

/**
 * Configuration for an [Extractor].
 */
@Serializable
data class ExtractorConfig(
    /**
     * Name of a field as defined in the schema.
     */
    val fieldName: String,
    val factory: String? = null,

    ) : OperatorConfig() {
    override val type = OperatorType.EXTRACTOR

}

/**
 * Configuration for an [Exporter].
 */
@Serializable
data class ExporterConfig(
    /**
     * Name of an exporter as defined in the schema
     */
    val exporterName: String? = null,
    val factory: String? = null,
) : OperatorConfig() {
    override val type = OperatorType.EXPORTER

    init {
        require(
            (exporterName.isNullOrBlank() && !factory.isNullOrBlank())
                    || (!exporterName.isNullOrBlank() && factory.isNullOrBlank())
        )
        { "An ExporterConfig must have either an exporter name (defined in the schema) or a factory name" }
    }
}

/**
 * Configuration for an [Aggregator].
 */
@Serializable
data class AggregatorConfig(
    override val factory: String,
) : FactoryBuildableOperatorConfig() {
    override val type = OperatorType.AGGREGATOR
}
<|MERGE_RESOLUTION|>--- conflicted
+++ resolved
@@ -1,128 +1,98 @@
-package org.vitrivr.engine.core.config.ingest.operator
-
-import kotlinx.serialization.Serializable
-<<<<<<< HEAD
-import org.vitrivr.engine.core.operators.ingest.*
-=======
-import org.vitrivr.engine.core.operators.ingest.Decoder
-import org.vitrivr.engine.core.operators.ingest.Transformer
-import org.vitrivr.engine.core.operators.ingest.Segmenter
-import org.vitrivr.engine.core.operators.ingest.Extractor
-import org.vitrivr.engine.core.operators.ingest.Exporter
-import org.vitrivr.engine.core.operators.ingest.Aggregator
-import org.vitrivr.engine.core.operators.ingest.Enumerator
-import org.vitrivr.engine.core.source.MediaType
->>>>>>> 7abddd0d
-
-/**
- * Configuration for ingestion operators, as defined in the [org.vitrivr.engine.core.operators.ingest] package.
- * This is the definition of the operators, whereas the [OperationsConfig] defines the actual pipeline
- */
-@Serializable(with = OperatorConfigSerializer::class)
-sealed class OperatorConfig {
-
-
-    /**
-     * The [OperatorType] of the ingestion operator described by this config.
-     */
-    abstract val type: OperatorType
-
-}
-
-sealed class FactoryBuildableOperatorConfig : OperatorConfig() {
-    /**
-     * The class name of the factory for the corresponding operator.
-     * See [org.vitrivr.engine.core.operators.ingest] for the available factories.
-     */
-    abstract val factory: String
-}
-
-/**
- * Configuration for a [Decoder].
- */
-@Serializable
-data class DecoderConfig(
-    override val factory: String,
-) : FactoryBuildableOperatorConfig() {
-    override val type = OperatorType.DECODER
-}
-
-/**
- * Configuration for a [Enumerator]
- */
-@Serializable
-data class EnumeratorConfig(
-    override val factory: String,
-) : FactoryBuildableOperatorConfig() {
-    override val type = OperatorType.ENUMERATOR
-    val mediaTypes: List<MediaType> = emptyList()
-}
-
-
-/**
- * Configuration for a [Transformer].
- */
-@Serializable
-data class TransformerConfig(
-    override val factory: String,
-) : FactoryBuildableOperatorConfig() {
-    override val type = OperatorType.TRANSFORMER
-}
-
-/**
- * Configuration for a [Segmenter].
- */
-@Serializable
-data class SegmenterConfig(
-    override val factory: String,
-) : FactoryBuildableOperatorConfig() {
-    override val type = OperatorType.SEGMENTER
-}
-
-/**
- * Configuration for an [Extractor].
- */
-@Serializable
-data class ExtractorConfig(
-    /**
-     * Name of a field as defined in the schema.
-     */
-    val fieldName: String,
-    val factory: String? = null,
-
-    ) : OperatorConfig() {
-    override val type = OperatorType.EXTRACTOR
-
-}
-
-/**
- * Configuration for an [Exporter].
- */
-@Serializable
-data class ExporterConfig(
-    /**
-     * Name of an exporter as defined in the schema
-     */
-    val exporterName: String? = null,
-    val factory: String? = null,
-) : OperatorConfig() {
-    override val type = OperatorType.EXPORTER
-
-    init {
-        require(
-            (exporterName.isNullOrBlank() && !factory.isNullOrBlank())
-                    || (!exporterName.isNullOrBlank() && factory.isNullOrBlank())
-        )
-        { "An ExporterConfig must have either an exporter name (defined in the schema) or a factory name" }
-    }
-}
-
-/**
- * Configuration for an [Aggregator].
- */
-@Serializable
-data class AggregatorConfig(
-    override val factory: String,
-) : FactoryBuildableOperatorConfig() {
-    override val type = OperatorType.AGGREGATOR
-}
+package org.vitrivr.engine.core.config.ingest.operator
+
+import kotlinx.serialization.Serializable
+import org.vitrivr.engine.core.operators.ingest.*
+import org.vitrivr.engine.core.source.MediaType
+
+/**
+ * Configuration for ingestion operators, as defined in the [org.vitrivr.engine.core.operators.ingest] package.
+ * This is the definition of the operators, whereas the [OperationsConfig] defines the actual pipeline
+ */
+@Serializable(with = OperatorConfigSerializer::class)
+sealed class OperatorConfig {
+
+
+    /**
+     * The [OperatorType] of the ingestion operator described by this config.
+     */
+    abstract val type: OperatorType
+
+}
+
+sealed class FactoryBuildableOperatorConfig : OperatorConfig() {
+    /**
+     * The class name of the factory for the corresponding operator.
+     * See [org.vitrivr.engine.core.operators.ingest] for the available factories.
+     */
+    abstract val factory: String
+}
+
+/**
+ * Configuration for a [Decoder].
+ */
+@Serializable
+data class DecoderConfig(
+    override val factory: String,
+) : FactoryBuildableOperatorConfig() {
+    override val type = OperatorType.DECODER
+}
+
+/**
+ * Configuration for a [Enumerator]
+ */
+@Serializable
+data class EnumeratorConfig(
+    override val factory: String,
+) : FactoryBuildableOperatorConfig() {
+    override val type = OperatorType.ENUMERATOR
+    val mediaTypes: List<MediaType> = emptyList()
+}
+
+
+/**
+ * Configuration for a [Transformer].
+ */
+@Serializable
+data class TransformerConfig(
+    override val factory: String,
+) : FactoryBuildableOperatorConfig() {
+    override val type = OperatorType.TRANSFORMER
+}
+
+/**
+ * Configuration for an [Extractor].
+ */
+@Serializable
+data class ExtractorConfig(
+    /**
+     * Name of a field as defined in the schema.
+     */
+    val fieldName: String,
+    val factory: String? = null,
+
+    ) : OperatorConfig() {
+    override val type = OperatorType.EXTRACTOR
+
+}
+
+/**
+ * Configuration for an [Exporter].
+ */
+@Serializable
+data class ExporterConfig(
+    /**
+     * Name of an exporter as defined in the schema
+     */
+    val exporterName: String? = null,
+    val factory: String? = null,
+) : OperatorConfig() {
+    override val type = OperatorType.EXPORTER
+
+    init {
+        require(
+            (exporterName.isNullOrBlank() && !factory.isNullOrBlank())
+                    || (!exporterName.isNullOrBlank() && factory.isNullOrBlank())
+        )
+        { "An ExporterConfig must have either an exporter name (defined in the schema) or a factory name" }
+    }
+}