package org.vitrivr.engine.core.features.averagecolor

import org.vitrivr.engine.core.context.IndexContext
import org.vitrivr.engine.core.context.QueryContext
import org.vitrivr.engine.core.features.dense.DenseRetriever
import org.vitrivr.engine.core.math.correspondence.LinearCorrespondence
import org.vitrivr.engine.core.model.color.RGBColorContainer
import org.vitrivr.engine.core.model.content.Content
import org.vitrivr.engine.core.model.content.element.ImageContent
import org.vitrivr.engine.core.model.descriptor.vector.FloatVectorDescriptor
import org.vitrivr.engine.core.model.metamodel.Analyser
import org.vitrivr.engine.core.model.metamodel.Schema
import org.vitrivr.engine.core.model.query.Query
import org.vitrivr.engine.core.model.query.proximity.ProximityQuery
import org.vitrivr.engine.core.model.retrievable.Retrievable
import org.vitrivr.engine.core.model.retrievable.RetrievableId
import org.vitrivr.engine.core.model.types.Value
import org.vitrivr.engine.core.operators.Operator
import org.vitrivr.engine.core.operators.ingest.Extractor
import org.vitrivr.engine.core.operators.retrieve.Retriever
import org.vitrivr.engine.core.util.extension.getRGBArray
import java.util.*

/**
 * Implementation of the [AverageColor] [Analyser], which derives the average color from an [ImageContent] as [FloatVectorDescriptor].
 *
 * This [Analyser] has little practical relevance these days but acts as a simple example for how to create a custom [Analyser] that uses vectors.
 * Furthermore, it can be used to implement test cases.
 *
 * @author Ralph Gasser
 * @version 1.0.0
 */
class AverageColor : Analyser<ImageContent, FloatVectorDescriptor> {
    override val contentClasses = setOf(ImageContent::class)
    override val descriptorClass = FloatVectorDescriptor::class

<<<<<<< HEAD
    companion object {
        /**
         * Performs the [AverageColor] analysis on the provided [List] of [ImageContent] elements.
         *
         * @param content The [List] of [ImageContent] elements.
         * @return [List] of [FloatVectorDescriptor]s.
         */
        fun analyse(content: Collection<ImageContent>, retrievableId: RetrievableId? = null, field: Schema.Field<*, FloatVectorDescriptor>? = null): List<FloatVectorDescriptor> = content.map {
            val color = MutableRGBFloatColorContainer()
            val rgb = it.content.getRGBArray()
            rgb.forEach { c -> color += RGBByteColorContainer(c) }

            /* Generate descriptor. */
            val averageColor = RGBFloatColorContainer(color.red / rgb.size, color.green / rgb.size, color.blue / rgb.size)
            FloatVectorDescriptor(UUID.randomUUID(), retrievableId, averageColor.toVector(), field)
        }
    }

=======
>>>>>>> b04f878f
    /**
     * Generates a prototypical [FloatVectorDescriptor] for this [AverageColor].
     *
     * @param field [Schema.Field] to create the prototype for.
     * @return [FloatVectorDescriptor]
     */
    override fun prototype(field: Schema.Field<*, *>) = FloatVectorDescriptor(UUID.randomUUID(), UUID.randomUUID(), Value.FloatVector(3))

    /**
     * Generates and returns a new [AverageColorExtractor] instance for this [AverageColor].
     *
     * @param field The [Schema.Field] to create an [Extractor] for.
     * @param input The [Operator] that acts as input to the new [Extractor].
     * @param context The [IndexContext] to use with the [Extractor].
     *
     * @return A new [Extractor] instance for this [Analyser]
     * @throws [UnsupportedOperationException], if this [Analyser] does not support the creation of an [Extractor] instance.
     */
    override fun newExtractor(field: Schema.Field<ImageContent, FloatVectorDescriptor>, input: Operator<Retrievable>, context: IndexContext) = AverageColorExtractor(input, this, field)

    /**
     * Generates and returns a new [AverageColorExtractor] instance for this [AverageColor].
     *
     * @param name The name of the [AverageColorExtractor].
     * @param input The [Operator] that acts as input to the new [Extractor].
     * @param context The [IndexContext] to use with the [Extractor].
     *
     * @return A new [Extractor] instance for this [Analyser]
     * @throws [UnsupportedOperationException], if this [Analyser] does not support the creation of an [Extractor] instance.
     */
    override fun newExtractor(name: String, input: Operator<Retrievable>, context: IndexContext): Extractor<ImageContent, FloatVectorDescriptor> = AverageColorExtractor(input, this, name)

    /**
     * Generates and returns a new [DenseRetriever] instance for this [AverageColor].
     *
     * @param field The [Schema.Field] to create an [Retriever] for.
     * @param query The [Query] to use with the [Retriever].
     * @param context The [QueryContext] to use with the [Retriever].
     *
     * @return A new [Retriever] instance for this [Analyser]
     */
    override fun newRetrieverForQuery(field: Schema.Field<ImageContent, FloatVectorDescriptor>, query: Query, context: QueryContext): DenseRetriever<ImageContent> {
        require(query is ProximityQuery<*> && query.value is Value.FloatVector) { "The query is not a ProximityQuery<Value.FloatVector>." }
        @Suppress("UNCHECKED_CAST")
        return DenseRetriever(field, query as ProximityQuery<Value.FloatVector>, context, LinearCorrespondence(3f))
    }

    /**
     * Generates and returns a new [DenseRetriever] instance for this [AverageColor].
     *
     * Invoking this method involves converting the provided [FloatVectorDescriptor] into a [ProximityQuery] that can be used to retrieve similar [ImageContent] elements.
     *
     * @param field The [Schema.Field] to create an [Retriever] for.
     * @param descriptors An array of [FloatVectorDescriptor] elements to use with the [Retriever]
     * @param context The [QueryContext] to use with the [Retriever]
     */
    override fun newRetrieverForDescriptors(field: Schema.Field<ImageContent, FloatVectorDescriptor>, descriptors: Collection<FloatVectorDescriptor>, context: QueryContext): DenseRetriever<ImageContent> {
        /* Prepare query parameters. */
        val k = context.getProperty(field.fieldName, "limit")?.toLongOrNull() ?: 1000L
        val fetchVector = context.getProperty(field.fieldName, "returnDescriptor")?.toBooleanStrictOrNull() ?: false

        /* Return retriever. */
        return this.newRetrieverForQuery(field, ProximityQuery(value = descriptors.first().vector, k = k, fetchVector = fetchVector), context)
    }

    /**
     * Generates and returns a new [DenseRetriever] instance for this [AverageColor].
     *
     * Invoking this method involves converting the provided [ImageContent] and the [QueryContext] into a [FloatVectorDescriptor]
     * that can be used to retrieve similar [ImageContent] elements.
     *
     * @param field The [Schema.Field] to create an [Retriever] for.
     * @param content An array of [Content] elements to use with the [Retriever]
     * @param context The [QueryContext] to use with the [Retriever]
     */
    override fun newRetrieverForContent(field: Schema.Field<ImageContent, FloatVectorDescriptor>, content: Collection<ImageContent>, context: QueryContext): DenseRetriever<ImageContent> =
        this.newRetrieverForDescriptors(field, content.map { this.analyse(it) }, context)

    /**
     * Performs the [AverageColor] analysis on the provided [List] of [ImageContent] elements.
     *
     * @param content The [List] of [ImageContent] elements.
     * @return [List] of [FloatVectorDescriptor]s.
     */
    fun analyse(content: ImageContent): FloatVectorDescriptor {
        val color = floatArrayOf(0f, 0f, 0f)
        val rgb = content.content.getRGBArray()
        for (c in rgb) {
            val container = RGBColorContainer(c)
            color[0] += container.red
            color[1] += container.green
            color[2] += container.blue
        }

        /* Generate descriptor. */
        val averageColor = RGBColorContainer(color[0] / rgb.size, color[1] / rgb.size, color[2] / rgb.size)
        return FloatVectorDescriptor(UUID.randomUUID(), null, averageColor.toVector())
    }
}<|MERGE_RESOLUTION|>--- conflicted
+++ resolved
@@ -13,7 +13,6 @@
 import org.vitrivr.engine.core.model.query.Query
 import org.vitrivr.engine.core.model.query.proximity.ProximityQuery
 import org.vitrivr.engine.core.model.retrievable.Retrievable
-import org.vitrivr.engine.core.model.retrievable.RetrievableId
 import org.vitrivr.engine.core.model.types.Value
 import org.vitrivr.engine.core.operators.Operator
 import org.vitrivr.engine.core.operators.ingest.Extractor
@@ -34,27 +33,6 @@
     override val contentClasses = setOf(ImageContent::class)
     override val descriptorClass = FloatVectorDescriptor::class
 
-<<<<<<< HEAD
-    companion object {
-        /**
-         * Performs the [AverageColor] analysis on the provided [List] of [ImageContent] elements.
-         *
-         * @param content The [List] of [ImageContent] elements.
-         * @return [List] of [FloatVectorDescriptor]s.
-         */
-        fun analyse(content: Collection<ImageContent>, retrievableId: RetrievableId? = null, field: Schema.Field<*, FloatVectorDescriptor>? = null): List<FloatVectorDescriptor> = content.map {
-            val color = MutableRGBFloatColorContainer()
-            val rgb = it.content.getRGBArray()
-            rgb.forEach { c -> color += RGBByteColorContainer(c) }
-
-            /* Generate descriptor. */
-            val averageColor = RGBFloatColorContainer(color.red / rgb.size, color.green / rgb.size, color.blue / rgb.size)
-            FloatVectorDescriptor(UUID.randomUUID(), retrievableId, averageColor.toVector(), field)
-        }
-    }
-
-=======
->>>>>>> b04f878f
     /**
      * Generates a prototypical [FloatVectorDescriptor] for this [AverageColor].
      *
