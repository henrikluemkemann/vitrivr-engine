package org.vitrivr.engine.core.model.content.factory

import org.vitrivr.engine.core.model.content.element.AudioContent
import org.vitrivr.engine.core.model.content.element.ImageContent
import org.vitrivr.engine.core.model.content.element.Model3dContent
import org.vitrivr.engine.core.model.content.element.TextContent
import org.vitrivr.engine.core.model.mesh.texturemodel.Model3d
import java.awt.image.BufferedImage
import java.nio.ShortBuffer

interface ContentFactory {
    fun newImageContent(bufferedImage: BufferedImage): ImageContent

    fun newAudioContent(channels: Short, sampleRate: Int, audio: ShortBuffer): AudioContent

    fun newTextContent(text: String): TextContent

<<<<<<< HEAD
    fun newMeshContent(model3d: Model3d): Model3DContent
=======
    fun newMeshContent(model3d: Model3d): Model3dContent
>>>>>>> 7c404890
}<|MERGE_RESOLUTION|>--- conflicted
+++ resolved
@@ -15,9 +15,5 @@
 
     fun newTextContent(text: String): TextContent
 
-<<<<<<< HEAD
-    fun newMeshContent(model3d: Model3d): Model3DContent
-=======
     fun newMeshContent(model3d: Model3d): Model3dContent
->>>>>>> 7c404890
 }