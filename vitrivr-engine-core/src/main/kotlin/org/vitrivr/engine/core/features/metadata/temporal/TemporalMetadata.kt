package org.vitrivr.engine.core.features.metadata.temporal

import org.vitrivr.engine.core.context.IndexContext
import org.vitrivr.engine.core.context.QueryContext
import org.vitrivr.engine.core.features.metadata.source.file.FileSourceMetadata
import org.vitrivr.engine.core.features.metadata.source.file.FileSourceMetadataExtractor
import org.vitrivr.engine.core.model.content.decorators.TemporalContent
import org.vitrivr.engine.core.model.content.element.ContentElement
import org.vitrivr.engine.core.model.descriptor.struct.metadata.TemporalMetadataDescriptor
import org.vitrivr.engine.core.model.descriptor.vector.FloatVectorDescriptor
import org.vitrivr.engine.core.model.metamodel.Analyser
import org.vitrivr.engine.core.model.metamodel.Analyser.Companion.merge
import org.vitrivr.engine.core.model.metamodel.Schema
import org.vitrivr.engine.core.model.query.Query
import org.vitrivr.engine.core.model.query.bool.BooleanQuery
import org.vitrivr.engine.core.model.retrievable.Retrievable
import org.vitrivr.engine.core.operators.Operator

/**
 * Implementation of the [TemporalMetadata] [Analyser], which derives metadata information [TemporalContent].
 *
 * @author Ralph Gasser
 * @version 1.0.0
 */
class TemporalMetadata : Analyser<ContentElement<*>, TemporalMetadataDescriptor> {
    override val contentClasses = setOf(ContentElement::class)
    override val descriptorClass = TemporalMetadataDescriptor::class

    /**
     * Generates a prototypical [TemporalMetadataDescriptor] for this [FileSourceMetadata].
     *
     * @param field The [Schema.Field] to create the prototype for.
     * @return [FloatVectorDescriptor]
     */
    override fun prototype(field: Schema.Field<*, *>) = TemporalMetadataDescriptor.PROTOTYPE

    /**
     * Generates and returns a new [FileSourceMetadataExtractor] for the provided [Schema.Field].
     *
     * @param field The [Schema.Field] for which to create the [FileSourceMetadataExtractor]. Can be null.
     * @param input The input [Operator]
     * @param context The [IndexContext]
     *
     * @return [TemporalMetadataExtractor]
     */
    override fun newExtractor(field: Schema.Field<ContentElement<*>, TemporalMetadataDescriptor>, input: Operator<Retrievable>, context: IndexContext) = TemporalMetadataExtractor(input, this, field, merge(field, context))

    /**
     * Generates and returns a new [FileSourceMetadataExtractor] for the provided [Schema.Field].
     *
     * @param name The name of the [FileSourceMetadataExtractor].
     * @param input The input [Operator]
     * @param context The [IndexContext]
     *
     * @return [TemporalMetadataExtractor]
     */
<<<<<<< HEAD
    override fun newExtractor(name: String, input: Operator<Retrievable>, context: IndexContext) = TemporalMetadataExtractor(input, this, name)
=======
    override fun newExtractor(name: String, input: Operator<Retrievable>, context: IndexContext) = TemporalMetadataExtractor(input, this, null, context.local[name] ?: emptyMap())
>>>>>>> 2d86a8e5

    /**
     * Generates and returns a new [TemporalMetadataRetriever] for the provided [Schema.Field].
     *
     * @param field The [Schema.Field] for which to create the [TemporalMetadataRetriever].
     * @param query The [Query] to create [TemporalMetadataRetriever] for.
     * @param context The [QueryContext]
     *
     * @return [TemporalMetadataRetriever]
     */
    override fun newRetrieverForQuery(field: Schema.Field<ContentElement<*>, TemporalMetadataDescriptor>, query: Query, context: QueryContext): TemporalMetadataRetriever {
        require(field.analyser == this) { "Field type is incompatible with analyser. This is a programmer's error!" }
        require(query is BooleanQuery) { "Query is not a Boolean query." }
        return TemporalMetadataRetriever(field, query, context)
    }

    /**
     * [TemporalMetadata] cannot derive a [TemporalMetadataRetriever] from content.
     *
     * This method will always throw an [UnsupportedOperationException]
     */
    override fun newRetrieverForContent(field: Schema.Field<ContentElement<*>, TemporalMetadataDescriptor>, content: Collection<ContentElement<*>>, context: QueryContext): TemporalMetadataRetriever {
        throw UnsupportedOperationException("TemporalMetadataDescriptor does not support the creation of a Retriever instance from content.")
    }
}<|MERGE_RESOLUTION|>--- conflicted
+++ resolved
@@ -14,6 +14,7 @@
 import org.vitrivr.engine.core.model.query.Query
 import org.vitrivr.engine.core.model.query.bool.BooleanQuery
 import org.vitrivr.engine.core.model.retrievable.Retrievable
+import org.vitrivr.engine.core.model.retrievable.attributes.CONTENT_AUTHORS_KEY
 import org.vitrivr.engine.core.operators.Operator
 
 /**
@@ -43,7 +44,7 @@
      *
      * @return [TemporalMetadataExtractor]
      */
-    override fun newExtractor(field: Schema.Field<ContentElement<*>, TemporalMetadataDescriptor>, input: Operator<Retrievable>, context: IndexContext) = TemporalMetadataExtractor(input, this, field, merge(field, context))
+    override fun newExtractor(field: Schema.Field<ContentElement<*>, TemporalMetadataDescriptor>, input: Operator<Retrievable>, context: IndexContext) = TemporalMetadataExtractor(input, this, context[field.fieldName, CONTENT_AUTHORS_KEY]?.split(",")?.toSet(), field)
 
     /**
      * Generates and returns a new [FileSourceMetadataExtractor] for the provided [Schema.Field].
@@ -54,11 +55,7 @@
      *
      * @return [TemporalMetadataExtractor]
      */
-<<<<<<< HEAD
-    override fun newExtractor(name: String, input: Operator<Retrievable>, context: IndexContext) = TemporalMetadataExtractor(input, this, name)
-=======
-    override fun newExtractor(name: String, input: Operator<Retrievable>, context: IndexContext) = TemporalMetadataExtractor(input, this, null, context.local[name] ?: emptyMap())
->>>>>>> 2d86a8e5
+    override fun newExtractor(name: String, input: Operator<Retrievable>, context: IndexContext) = TemporalMetadataExtractor(input, this, context[name, CONTENT_AUTHORS_KEY]?.split(",")?.toSet(), name)
 
     /**
      * Generates and returns a new [TemporalMetadataRetriever] for the provided [Schema.Field].
