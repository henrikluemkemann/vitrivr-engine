package org.vitrivr.engine.core.context

import kotlinx.serialization.Serializable
import org.vitrivr.engine.core.model.content.factory.ContentFactory
import org.vitrivr.engine.core.model.metamodel.Schema
import org.vitrivr.engine.core.resolver.Resolver

/**
 * The [IndexContext] holds all information related to an indexing / extraction job.
 *
 * @author Raphael Waltenspuel
 * @version 1.0.0
 */
<<<<<<< HEAD

data class IndexContext(
    val schema: Schema,
    val contentFactory: ContentFactory,
    val resolver: Resolver,

    /** Properties applicable to all operators. */
    val global: Map<String, String> = emptyMap(),

    /** Properties per operator. */
    val local: Map<String, Map<String, String>> = emptyMap()
) {

    fun getProperty(operator: String, property: String): String? = local[operator]?.get(property) ?: global[property]

}
=======
data class IndexContext(val schema: Schema, val contentFactory: ContentFactory, val resolver: Resolver,
                        override val local: Map<String, Map<String, String>>,
                        override val global: Map<String, String>
): Context()
>>>>>>> 7abddd0d
<|MERGE_RESOLUTION|>--- conflicted
+++ resolved
@@ -1,6 +1,5 @@
 package org.vitrivr.engine.core.context
 
-import kotlinx.serialization.Serializable
 import org.vitrivr.engine.core.model.content.factory.ContentFactory
 import org.vitrivr.engine.core.model.metamodel.Schema
 import org.vitrivr.engine.core.resolver.Resolver
@@ -11,26 +10,8 @@
  * @author Raphael Waltenspuel
  * @version 1.0.0
  */
-<<<<<<< HEAD
-
 data class IndexContext(
-    val schema: Schema,
-    val contentFactory: ContentFactory,
-    val resolver: Resolver,
-
-    /** Properties applicable to all operators. */
-    val global: Map<String, String> = emptyMap(),
-
-    /** Properties per operator. */
-    val local: Map<String, Map<String, String>> = emptyMap()
-) {
-
-    fun getProperty(operator: String, property: String): String? = local[operator]?.get(property) ?: global[property]
-
-}
-=======
-data class IndexContext(val schema: Schema, val contentFactory: ContentFactory, val resolver: Resolver,
-                        override val local: Map<String, Map<String, String>>,
-                        override val global: Map<String, String>
-): Context()
->>>>>>> 7abddd0d
+    val schema: Schema, val contentFactory: ContentFactory, val resolver: Resolver,
+    override val local: Map<String, Map<String, String>>,
+    override val global: Map<String, String>
+) : Context()