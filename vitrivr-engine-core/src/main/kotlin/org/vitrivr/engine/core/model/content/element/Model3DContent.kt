package org.vitrivr.engine.core.model.content.element

import org.vitrivr.engine.core.model.content.ContentType
<<<<<<< HEAD
import org.vitrivr.engine.core.model.mesh.texturemodel.Model3d
=======
import org.vitrivr.engine.core.model.mesh.Model3D
>>>>>>> ddb33d35

/**
 * A 3D [ContentElement].
 *
 * @author Rahel Arnold
 * @version 1.0.0
 */
interface Model3DContent : ContentElement<Model3d> {
    /** The [ContentType] of a [Model3DContent] is always [ContentType.MESH]. */

<<<<<<< HEAD
    val id: String
        get() = this.content.modelId

=======
>>>>>>> ddb33d35
    override val type: ContentType
        get() = ContentType.MESH
}<|MERGE_RESOLUTION|>--- conflicted
+++ resolved
@@ -1,11 +1,7 @@
 package org.vitrivr.engine.core.model.content.element
 
 import org.vitrivr.engine.core.model.content.ContentType
-<<<<<<< HEAD
 import org.vitrivr.engine.core.model.mesh.texturemodel.Model3d
-=======
-import org.vitrivr.engine.core.model.mesh.Model3D
->>>>>>> ddb33d35
 
 /**
  * A 3D [ContentElement].
@@ -16,12 +12,6 @@
 interface Model3DContent : ContentElement<Model3d> {
     /** The [ContentType] of a [Model3DContent] is always [ContentType.MESH]. */
 
-<<<<<<< HEAD
-    val id: String
-        get() = this.content.modelId
-
-=======
->>>>>>> ddb33d35
     override val type: ContentType
         get() = ContentType.MESH
 }