package org.vitrivr.engine.core.context

import kotlinx.serialization.Serializable

/**
 * A [Context] provides additional contextual configuration in the form of key-value pairs,
 * both on a [global] and [local] level. For [local] key-value pairs, the name of the operator is required.
 * This is applicable for index and query phases.
 */
@Serializable
<<<<<<< HEAD
sealed class Context() {
=======
sealed class Context{
>>>>>>> 820334ea
    /**
     * Configuration per named operator.
     */
    abstract val local: Map<String, Map<String, String>>

    /** properties applicable to all operators */
    abstract val global: Map<String, String>

<<<<<<< HEAD
    constructor(local: Map<String, Map<String, String>>, global: Map<String, String>) : this() {
        global.entries.forEach { this.global.toMutableMap()[it.key] = it.value }
        local.entries.forEach { this.local.toMutableMap()[it.key] = it.value.toMutableMap() }
    }

=======
>>>>>>> 820334ea
    /**
     * Provides the [property] for the [operator], in case it is defined.
     * Defining a property [local]ly overrides a [global] one.
     *
     * @param operator The name of the operator to get the property for.
     * @param property The name of the property to get.
     *
     * @return Either the value named [property] for the [operator] or NULL, in case no such property exists.
     */
    operator fun get(operator: String, property: String): String? = getProperty(operator, property)

    /**
     * Provides the [property] for the [operator], in case it is defined.
     * Defining a property [local]ly overrides a [global] one.
     *
     * @param operator The name of the operator to get the property for.
     * @param property The name of the property to get.
     *
     * @return Either the value named [property] for the [operator] or NULL, in case no such property exists.
     */
    fun getProperty(operator: String, property: String): String? =
        local[operator]?.get(property) ?: global[property]

    /**
     * Provides the [property] for the [operator], or the [default] otherwise.
     * Defining a property [local]ly overrides a [global] one.
     *
     * @param operator The name of the operator to get the property for.
     * @param property The name of the property to get.
     * @param default The default value to return, in case none would have been found.
     *
     * @return Either the value named [property] for the [operator] or [default]
     */
    fun getPropertyOrDefault(operator: String, property: String, default: String): String = getProperty(operator, property) ?: default

<<<<<<< HEAD
    /**
     * Sets the [property] with the [value] for the given [operator].
     *
     * @param operator The name of the operator to set the property for.
     * @param property The name of the property
     * @param value The value to set
     */
    fun setLocalProperty(operator: String, property: String, value: String) {
        if (local.containsKey(operator)) {
            local[operator]!!.toMutableMap()[property] = value
        } else {
            local.toMutableMap()[operator] = mutableMapOf(property to value)
        }
    }

    /**
     * Sets the [property] with the [value] globally.
     *
     * @param property The name of the property
     * @param value The value to set
     */
    fun setGlobalProperty(property: String, value: String) {
        global.toMutableMap()[property] = value
    }

=======
>>>>>>> 820334ea
}
<|MERGE_RESOLUTION|>--- conflicted
+++ resolved
@@ -1,95 +1,54 @@
-package org.vitrivr.engine.core.context
-
-import kotlinx.serialization.Serializable
-
-/**
- * A [Context] provides additional contextual configuration in the form of key-value pairs,
- * both on a [global] and [local] level. For [local] key-value pairs, the name of the operator is required.
- * This is applicable for index and query phases.
- */
-@Serializable
-<<<<<<< HEAD
-sealed class Context() {
-=======
-sealed class Context{
->>>>>>> 820334ea
-    /**
-     * Configuration per named operator.
-     */
-    abstract val local: Map<String, Map<String, String>>
-
-    /** properties applicable to all operators */
-    abstract val global: Map<String, String>
-
-<<<<<<< HEAD
-    constructor(local: Map<String, Map<String, String>>, global: Map<String, String>) : this() {
-        global.entries.forEach { this.global.toMutableMap()[it.key] = it.value }
-        local.entries.forEach { this.local.toMutableMap()[it.key] = it.value.toMutableMap() }
-    }
-
-=======
->>>>>>> 820334ea
-    /**
-     * Provides the [property] for the [operator], in case it is defined.
-     * Defining a property [local]ly overrides a [global] one.
-     *
-     * @param operator The name of the operator to get the property for.
-     * @param property The name of the property to get.
-     *
-     * @return Either the value named [property] for the [operator] or NULL, in case no such property exists.
-     */
-    operator fun get(operator: String, property: String): String? = getProperty(operator, property)
-
-    /**
-     * Provides the [property] for the [operator], in case it is defined.
-     * Defining a property [local]ly overrides a [global] one.
-     *
-     * @param operator The name of the operator to get the property for.
-     * @param property The name of the property to get.
-     *
-     * @return Either the value named [property] for the [operator] or NULL, in case no such property exists.
-     */
-    fun getProperty(operator: String, property: String): String? =
-        local[operator]?.get(property) ?: global[property]
-
-    /**
-     * Provides the [property] for the [operator], or the [default] otherwise.
-     * Defining a property [local]ly overrides a [global] one.
-     *
-     * @param operator The name of the operator to get the property for.
-     * @param property The name of the property to get.
-     * @param default The default value to return, in case none would have been found.
-     *
-     * @return Either the value named [property] for the [operator] or [default]
-     */
-    fun getPropertyOrDefault(operator: String, property: String, default: String): String = getProperty(operator, property) ?: default
-
-<<<<<<< HEAD
-    /**
-     * Sets the [property] with the [value] for the given [operator].
-     *
-     * @param operator The name of the operator to set the property for.
-     * @param property The name of the property
-     * @param value The value to set
-     */
-    fun setLocalProperty(operator: String, property: String, value: String) {
-        if (local.containsKey(operator)) {
-            local[operator]!!.toMutableMap()[property] = value
-        } else {
-            local.toMutableMap()[operator] = mutableMapOf(property to value)
-        }
-    }
-
-    /**
-     * Sets the [property] with the [value] globally.
-     *
-     * @param property The name of the property
-     * @param value The value to set
-     */
-    fun setGlobalProperty(property: String, value: String) {
-        global.toMutableMap()[property] = value
-    }
-
-=======
->>>>>>> 820334ea
-}
+package org.vitrivr.engine.core.context
+
+import kotlinx.serialization.Serializable
+
+/**
+ * A [Context] provides additional contextual configuration in the form of key-value pairs,
+ * both on a [global] and [local] level. For [local] key-value pairs, the name of the operator is required.
+ * This is applicable for index and query phases.
+ */
+@Serializable
+sealed class Context() {
+    /**
+     * Configuration per named operator.
+     */
+    abstract val local: Map<String, Map<String, String>>
+
+    /** properties applicable to all operators */
+    abstract val global: Map<String, String>
+
+    /**
+     * Provides the [property] for the [operator], in case it is defined.
+     * Defining a property [local]ly overrides a [global] one.
+     *
+     * @param operator The name of the operator to get the property for.
+     * @param property The name of the property to get.
+     *
+     * @return Either the value named [property] for the [operator] or NULL, in case no such property exists.
+     */
+    operator fun get(operator: String, property: String): String? = getProperty(operator, property)
+
+    /**
+     * Provides the [property] for the [operator], in case it is defined.
+     * Defining a property [local]ly overrides a [global] one.
+     *
+     * @param operator The name of the operator to get the property for.
+     * @param property The name of the property to get.
+     *
+     * @return Either the value named [property] for the [operator] or NULL, in case no such property exists.
+     */
+    fun getProperty(operator: String, property: String): String? =
+        local[operator]?.get(property) ?: global[property]
+
+    /**
+     * Provides the [property] for the [operator], or the [default] otherwise.
+     * Defining a property [local]ly overrides a [global] one.
+     *
+     * @param operator The name of the operator to get the property for.
+     * @param property The name of the property to get.
+     * @param default The default value to return, in case none would have been found.
+     *
+     * @return Either the value named [property] for the [operator] or [default]
+     */
+    fun getPropertyOrDefault(operator: String, property: String, default: String): String = getProperty(operator, property) ?: default
+}