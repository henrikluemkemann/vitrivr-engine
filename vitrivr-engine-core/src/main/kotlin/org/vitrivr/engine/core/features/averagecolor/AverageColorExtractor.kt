--- conflicted
+++ resolved
@@ -43,10 +43,6 @@
      */
     override fun extract(retrievable: Retrievable): List<FloatVectorDescriptor> {
         val content = retrievable.content.filterIsInstance<ImageContent>()
-<<<<<<< HEAD
-        return AverageColor.analyse(content, retrievable.id, this@AverageColorExtractor.field)
-=======
         return content.map { (this.analyser as AverageColor).analyse(it).copy(retrievableId = retrievable.id, field = this.field) }
->>>>>>> b04f878f
     }
 }