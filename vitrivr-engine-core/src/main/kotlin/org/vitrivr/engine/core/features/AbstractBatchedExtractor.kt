--- conflicted
+++ resolved
@@ -19,12 +19,8 @@
  * @author Ralph Gasser
  * @version 1.0.0
  */
-<<<<<<< HEAD
-abstract class AbstractBatchedExtractor<C : ContentElement<*>, D : Descriptor>(final override val input: Operator<Retrievable>, final override val analyser: Analyser<C, D>, final override val field: Schema.Field<C, D>? = null, private val bufferSize: Int = 100) :
-    Extractor<C, D> {
-=======
 abstract class AbstractBatchedExtractor<C : ContentElement<*>, D : Descriptor<*>>(final override val input: Operator<Retrievable>, final override val field: Schema.Field<C, D>?, private val bufferSize: Int = 100) : Extractor<C, D> {
->>>>>>> d9cd816f
+
     private val logger: KLogger = KotlinLogging.logger {}
 
     init {
