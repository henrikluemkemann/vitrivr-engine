--- conflicted
+++ resolved
@@ -10,12 +10,8 @@
 import org.vitrivr.engine.core.model.metamodel.Analyser
 import org.vitrivr.engine.core.model.metamodel.Schema
 import org.vitrivr.engine.core.model.retrievable.Retrievable
-<<<<<<< HEAD
+import org.vitrivr.engine.core.model.retrievable.attributes.ContentAuthorAttribute
 import org.vitrivr.engine.core.model.retrievable.attributes.DescriptorAuthorAttribute
-=======
-import org.vitrivr.engine.core.model.retrievable.attributes.CONTENT_AUTHORS_KEY
-import org.vitrivr.engine.core.model.retrievable.attributes.ContentAuthorAttribute
->>>>>>> 2d86a8e5
 import org.vitrivr.engine.core.operators.Operator
 import org.vitrivr.engine.core.operators.ingest.Extractor
 
@@ -25,31 +21,29 @@
  * @author Ralph Gasser
  * @version 1.3.0
  */
-<<<<<<< HEAD
 abstract class AbstractExtractor<C : ContentElement<*>, D : Descriptor<*>> private constructor(
     final override val input: Operator<Retrievable>,
     final override val analyser: Analyser<C, D>,
     final override val field: Schema.Field<C, D>? = null,
+    protected val contentSources : Set<String>? = null,
     final override val name: String
 ) : Extractor<C, D> {
 
-    constructor(input: Operator<Retrievable>, analyser: Analyser<C, D>, field: Schema.Field<C, D>) : this(
+    constructor(input: Operator<Retrievable>, analyser: Analyser<C, D>, contentSources : Set<String>?, field: Schema.Field<C, D>) : this(
         input,
         analyser,
         field,
+        contentSources,
         field.fieldName
     )
 
-    constructor(input: Operator<Retrievable>, analyser: Analyser<C, D>, name: String) : this(
+    constructor(input: Operator<Retrievable>, analyser: Analyser<C, D>, contentSources : Set<String>?, name: String) : this(
         input,
         analyser,
         null,
+        contentSources,
         name
     )
-    protected val logger: KLogger = KotlinLogging.logger {}
-=======
-abstract class AbstractExtractor<C : ContentElement<*>, D : Descriptor<*>>(final override val input: Operator<Retrievable>, final override val analyser: Analyser<C, D>, final override val field: Schema.Field<C, D>? = null, protected val parameters: Map<String, String>) : Extractor<C, D> {
->>>>>>> 2d86a8e5
 
     init {
         require(field == null || this.field.analyser == this.analyser) { "Field and analyser do not match! This is a programmer's error!" }
@@ -57,10 +51,6 @@
 
     /** The [KLogger] instance used by this [AbstractExtractor]. */
     protected val logger: KLogger = KotlinLogging.logger {}
-
-    /** The names of the content source to consider during processing. */
-    protected val contentSources : Set<String>?
-        get() = this.parameters[CONTENT_AUTHORS_KEY]?.split(",")?.toSet()
 
     /**
      * A default [Extractor] implementation. It executes the following steps:
@@ -71,8 +61,7 @@
      *
      * @return [Flow] of [Retrievable]
      */
-<<<<<<< HEAD
-    final override fun toFlow(scope: CoroutineScope): Flow<Retrievable> =
+    override fun toFlow(scope: CoroutineScope): Flow<Retrievable> =
         this.input.toFlow(scope).onEach { retrievable ->
             if (this.matches(retrievable)) {
                 /* Perform extraction. */
@@ -94,18 +83,6 @@
                     }
                     retrievable.addAttribute(authorAttribute)
                 }
-=======
-    override fun toFlow(scope: CoroutineScope): Flow<Retrievable> = this.input.toFlow(scope).onEach { retrievable ->
-        if (this.matches(retrievable)) {
-            /* Perform extraction. */
-            val descriptors = try {
-                logger.debug{"Extraction on field ${field?.fieldName} for retrievable: $retrievable" }
-                extract(retrievable)
-            } catch (e: Throwable) {
-                logger.error(e) { "Error during extraction of $retrievable" }
-                emptyList()
-            }
->>>>>>> 2d86a8e5
 
             }
         }
