--- conflicted
+++ resolved
@@ -25,11 +25,35 @@
     val attributeName: String? = null,
 
     /** The number of results that should be returned by this [SimpleBooleanQuery]. */
-<<<<<<< HEAD
-    val limit: Long = Long.MAX_VALUE
+    override val limit: Long = Long.MAX_VALUE
+) : BooleanQuery {
+    companion object {
+        fun forString(
+            v: String,
+            comparison: ComparisonOperator,
+            attributeName: String?,
+            limit: Long
+        ): SimpleBooleanQuery<Value.String> {
+            return SimpleBooleanQuery<Value.String>(
+                Value.String(v),
+                comparison,
+                attributeName,
+                limit
+            )
+        }
 
-) : Query
-=======
-    override val limit: Long = Long.MAX_VALUE
-) : BooleanQuery
->>>>>>> 003107da
+        fun forBoolean(
+            v: Boolean,
+            comparison: ComparisonOperator,
+            attributeName: String?,
+            limit: Long
+        ): SimpleBooleanQuery<Value.Boolean> {
+            return SimpleBooleanQuery<Value.Boolean>(
+                Value.Boolean(v),
+                comparison,
+                attributeName,
+                limit
+            )
+        }
+    }
+}