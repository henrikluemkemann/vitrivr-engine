package org.vitrivr.engine.core.features.metadata.source.exif

import com.drew.imaging.ImageMetadataReader
import com.drew.metadata.Directory
import kotlinx.serialization.json.Json
import kotlinx.serialization.json.JsonObject
import kotlinx.serialization.json.jsonObject
import kotlinx.serialization.json.jsonPrimitive
import kotlinx.serialization.json.int
import kotlinx.serialization.json.boolean
import kotlinx.serialization.json.float
import kotlinx.serialization.json.double
import kotlinx.serialization.json.contentOrNull
import kotlinx.serialization.*
import io.github.oshai.kotlinlogging.KLogger
import io.github.oshai.kotlinlogging.KotlinLogging
import org.vitrivr.engine.core.features.AbstractExtractor
import org.vitrivr.engine.core.model.content.element.ContentElement
import org.vitrivr.engine.core.model.descriptor.Attribute
import org.vitrivr.engine.core.model.descriptor.AttributeName
import org.vitrivr.engine.core.model.descriptor.struct.MapStructDescriptor
import org.vitrivr.engine.core.model.metamodel.Schema
import org.vitrivr.engine.core.model.retrievable.Retrievable
import org.vitrivr.engine.core.model.retrievable.attributes.SourceAttribute
import org.vitrivr.engine.core.model.types.Type
import org.vitrivr.engine.core.model.types.Value
import org.vitrivr.engine.core.operators.Operator
import org.vitrivr.engine.core.source.file.FileSource
import java.text.ParseException
import java.text.SimpleDateFormat
import java.util.*

val logger: KLogger = KotlinLogging.logger {}

private val NON_ALPHANUMERIC_REGEX = Regex("[^a-zA-Z0-9]")


private val DATE_FORMAT_PATTERNS = listOf(
    "yyyy:MM:dd HH:mm:ss",
    "yyyy-MM-dd HH:mm:ss",
    "dd.MM.yyyy HH:mm:ss",
    "MM/dd/yyyy HH:mm:ss"
)

private fun convertDate(date: String): Date? {
    for (pattern in DATE_FORMAT_PATTERNS) {
        try {
            return SimpleDateFormat(pattern).parse(date)
        } catch (e: ParseException) {
        }
    }
    logger.warn { "Failed to parse date: $date" }
    return null
}


private fun convertType(directory: Directory, tagType: Int, type: Type): Value<*>? = when (type) {
    Type.Boolean -> Value.Boolean(directory.getBoolean(tagType))
    Type.Byte -> Value.Byte(directory.getObject(tagType) as Byte)
    Type.Datetime -> convertDate(directory.getString(tagType))?.let { Value.DateTime(it) }
    Type.Double -> Value.Double(directory.getDouble(tagType))
    Type.Float -> Value.Float(directory.getFloat(tagType))
    Type.Int -> Value.Int(directory.getInt(tagType))
    Type.Long -> Value.Long(directory.getLong(tagType))
    Type.Short -> Value.Short(directory.getObject(tagType) as Short)
    Type.String -> Value.String(directory.getString(tagType))
    Type.Text -> Value.String(directory.getString(tagType))
    is Type.BooleanVector -> throw IllegalArgumentException("Unsupported type: $type")
    is Type.DoubleVector -> throw IllegalArgumentException("Unsupported type: $type")
    is Type.FloatVector -> throw IllegalArgumentException("Unsupported type: $type")
    is Type.IntVector -> throw IllegalArgumentException("Unsupported type: $type")
    is Type.LongVector -> throw IllegalArgumentException("Unsupported type: $type")
}

<<<<<<< HEAD
private fun JsonObject.convertType(type: Type): Value<*>? {
    val jsonPrimitive = this.jsonPrimitive
    if (jsonPrimitive.isString) {
        return when (type) {
            Type.STRING -> Value.String(jsonPrimitive.content)
            Type.DATETIME -> convertDate(jsonPrimitive.content)?.let { Value.DateTime(it) }
            else -> null
        }
    } else {
        return when (type) {
            Type.BOOLEAN -> Value.Boolean(jsonPrimitive.boolean)
            Type.BYTE -> Value.Byte(jsonPrimitive.int.toByte())
            Type.SHORT -> Value.Short(jsonPrimitive.int.toShort())
            Type.INT -> Value.Int(jsonPrimitive.int)
            Type.LONG -> Value.Long(jsonPrimitive.int.toLong())
            Type.FLOAT -> Value.Float(jsonPrimitive.float)
            Type.DOUBLE -> Value.Double(jsonPrimitive.double)
            else -> null
        }
=======
private fun JsonElement.convertType(type: Type): Value<*>? {
    if (this.isJsonNull) return null
    return when (type) {
        Type.String -> Value.String(this.asString)
        Type.Boolean -> Value.Boolean(this.asBoolean)
        Type.Byte -> Value.Byte(this.asByte)
        Type.Short -> Value.Short(this.asShort)
        Type.Int -> Value.Int(this.asInt)
        Type.Long -> Value.Long(this.asLong)
        Type.Float -> Value.Float(this.asFloat)
        Type.Double -> Value.Double(this.asDouble)
        Type.Datetime -> convertDate(this.asString)?.let { Value.DateTime(it) }
        else -> throw IllegalArgumentException("Unsupported type: $type")
>>>>>>> c62af4d2
    }
}

class ExifMetadataExtractor(
    input: Operator<Retrievable>,
    field: Schema.Field<ContentElement<*>, MapStructDescriptor>?
) : AbstractExtractor<ContentElement<*>, MapStructDescriptor>(input, field) {


    override fun matches(retrievable: Retrievable): Boolean =
        retrievable.filteredAttribute(SourceAttribute::class.java)?.source is FileSource

    override fun extract(retrievable: Retrievable): List<MapStructDescriptor> {
        val metadata = ImageMetadataReader.readMetadata((retrievable.filteredAttribute(SourceAttribute::class.java)?.source as FileSource).path.toFile())
        val columnValues = mutableMapOf<AttributeName, Value<*>>()

        val attributes = this.field?.parameters?.map { (k, v) -> k to Attribute(k, Type.valueOf(v)) }?.toMap() ?: emptyMap()
        for (directory in metadata.directories) {
            for (tag in directory.tags) {
                val tagname = tag.tagName.replace(NON_ALPHANUMERIC_REGEX, "")
                val fullname = "${directory.name.replace(NON_ALPHANUMERIC_REGEX, "")}_$tagname"

                if (fullname == "ExifSubIFD_UserComment" || fullname == "JpegComment_JPEGComment") {
                    if (fullname in attributes) {
                        columnValues[fullname] = Value.String(tag.description)
                    }
                    try {
<<<<<<< HEAD
                        val json = Json.parseToJsonElement(tag.description).jsonObject
                        json.forEach { (key, value) ->
                            subfields[key]?.let { typeString ->
                                value.jsonObject.convertType(Type.valueOf(typeString))?.let { converted ->
=======
                        val json = JsonParser.parseString(tag.description).asJsonObject
                        json.entrySet().forEach { (key, value) ->
                            attributes[key]?.let { attribute ->
                                value.convertType(attribute.type)?.let { converted ->
>>>>>>> c62af4d2
                                    columnValues[key] = converted
                                }
                            }
                        }
                    } catch (e: SerializationException) {
                        logger.warn { "Failed to parse JSON from $fullname: ${tag.description}" }
                    }
                } else {
                    attributes[fullname]?.let { attribute ->
                        convertType(directory, tag.tagType, attribute.type)?.let { converted ->
                            columnValues[fullname] = converted
                        }
                    }
                }
            }
        }
        logger.info { "Extracted fields: ${columnValues.entries.joinToString { (key, value) -> "$key = ${value.value}" }}" }

        return listOf(MapStructDescriptor(UUID.randomUUID(), retrievable.id, attributes.values.toList(), columnValues.mapValues { it.value }, field = this.field))
    }
}<|MERGE_RESOLUTION|>--- conflicted
+++ resolved
@@ -72,41 +72,25 @@
     is Type.LongVector -> throw IllegalArgumentException("Unsupported type: $type")
 }
 
-<<<<<<< HEAD
 private fun JsonObject.convertType(type: Type): Value<*>? {
     val jsonPrimitive = this.jsonPrimitive
     if (jsonPrimitive.isString) {
         return when (type) {
-            Type.STRING -> Value.String(jsonPrimitive.content)
-            Type.DATETIME -> convertDate(jsonPrimitive.content)?.let { Value.DateTime(it) }
+            Type.String -> Value.String(jsonPrimitive.content)
+            Type.Datetime -> convertDate(jsonPrimitive.content)?.let { Value.DateTime(it) }
             else -> null
         }
     } else {
         return when (type) {
-            Type.BOOLEAN -> Value.Boolean(jsonPrimitive.boolean)
-            Type.BYTE -> Value.Byte(jsonPrimitive.int.toByte())
-            Type.SHORT -> Value.Short(jsonPrimitive.int.toShort())
-            Type.INT -> Value.Int(jsonPrimitive.int)
-            Type.LONG -> Value.Long(jsonPrimitive.int.toLong())
-            Type.FLOAT -> Value.Float(jsonPrimitive.float)
-            Type.DOUBLE -> Value.Double(jsonPrimitive.double)
+            Type.Boolean -> Value.Boolean(jsonPrimitive.boolean)
+            Type.Byte -> Value.Byte(jsonPrimitive.int.toByte())
+            Type.Short -> Value.Short(jsonPrimitive.int.toShort())
+            Type.Int -> Value.Int(jsonPrimitive.int)
+            Type.Long -> Value.Long(jsonPrimitive.int.toLong())
+            Type.Float -> Value.Float(jsonPrimitive.float)
+            Type.Double -> Value.Double(jsonPrimitive.double)
             else -> null
         }
-=======
-private fun JsonElement.convertType(type: Type): Value<*>? {
-    if (this.isJsonNull) return null
-    return when (type) {
-        Type.String -> Value.String(this.asString)
-        Type.Boolean -> Value.Boolean(this.asBoolean)
-        Type.Byte -> Value.Byte(this.asByte)
-        Type.Short -> Value.Short(this.asShort)
-        Type.Int -> Value.Int(this.asInt)
-        Type.Long -> Value.Long(this.asLong)
-        Type.Float -> Value.Float(this.asFloat)
-        Type.Double -> Value.Double(this.asDouble)
-        Type.Datetime -> convertDate(this.asString)?.let { Value.DateTime(it) }
-        else -> throw IllegalArgumentException("Unsupported type: $type")
->>>>>>> c62af4d2
     }
 }
 
@@ -130,21 +114,14 @@
                 val fullname = "${directory.name.replace(NON_ALPHANUMERIC_REGEX, "")}_$tagname"
 
                 if (fullname == "ExifSubIFD_UserComment" || fullname == "JpegComment_JPEGComment") {
-                    if (fullname in attributes) {
+                    if (fullname in attributes){
                         columnValues[fullname] = Value.String(tag.description)
                     }
                     try {
-<<<<<<< HEAD
                         val json = Json.parseToJsonElement(tag.description).jsonObject
                         json.forEach { (key, value) ->
-                            subfields[key]?.let { typeString ->
-                                value.jsonObject.convertType(Type.valueOf(typeString))?.let { converted ->
-=======
-                        val json = JsonParser.parseString(tag.description).asJsonObject
-                        json.entrySet().forEach { (key, value) ->
                             attributes[key]?.let { attribute ->
-                                value.convertType(attribute.type)?.let { converted ->
->>>>>>> c62af4d2
+                                value.jsonObject.convertType(attribute.type)?.let { converted ->
                                     columnValues[key] = converted
                                 }
                             }
@@ -158,6 +135,7 @@
                             columnValues[fullname] = converted
                         }
                     }
+
                 }
             }
         }
