--- conflicted
+++ resolved
@@ -38,7 +38,7 @@
     for (pattern in DATE_FORMAT_PATTERNS) {
         try {
             return SimpleDateFormat(pattern).parse(date)
-        } catch (_: ParseException) {
+        } catch (e: ParseException) {
         }
     }
     logger.warn { "Failed to parse date: $date" }
@@ -87,13 +87,9 @@
     }
 }
 
-<<<<<<< HEAD
-class ExifMetadataExtractor : AbstractExtractor<ContentElement<*>, MapStructDescriptor> {
-=======
-class ExifMetadataExtractor(input: Operator<Retrievable>, analyser: ExifMetadata, field: Schema.Field<ContentElement<*>, AnyMapStructDescriptor>?) : AbstractExtractor<ContentElement<*>, AnyMapStructDescriptor>(input, analyser, field) {
->>>>>>> ddb33d35
+class ExifMetadataExtractor : AbstractExtractor<ContentElement<*>, AnyMapStructDescriptor> {
 
-    constructor(input: Operator<Retrievable>, analyser: ExifMetadata, field: Schema.Field<ContentElement<*>, MapStructDescriptor>) : super(input, analyser, field)
+    constructor(input: Operator<Retrievable>, analyser: ExifMetadata, field: Schema.Field<ContentElement<*>, AnyMapStructDescriptor>) : super(input, analyser, field)
     constructor(input: Operator<Retrievable>, analyser: ExifMetadata, name: String): super(input, analyser, name)
 
     override fun matches(retrievable: Retrievable): Boolean =
