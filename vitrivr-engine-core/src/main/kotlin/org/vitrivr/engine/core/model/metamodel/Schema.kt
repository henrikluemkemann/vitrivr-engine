package org.vitrivr.engine.core.model.metamodel

import org.vitrivr.engine.core.config.schema.SchemaConfig
import org.vitrivr.engine.core.config.ingest.IngestionConfig
import org.vitrivr.engine.core.config.ingest.IngestionPipelineBuilder
import org.vitrivr.engine.core.config.pipeline.execution.IndexingPipeline
import org.vitrivr.engine.core.context.IndexContext
import org.vitrivr.engine.core.context.QueryContext
import org.vitrivr.engine.core.database.Connection
import org.vitrivr.engine.core.database.descriptor.DescriptorInitializer
import org.vitrivr.engine.core.database.descriptor.DescriptorReader
import org.vitrivr.engine.core.database.descriptor.DescriptorWriter
import org.vitrivr.engine.core.model.content.Content
import org.vitrivr.engine.core.model.content.element.ContentElement
import org.vitrivr.engine.core.model.descriptor.Descriptor
import org.vitrivr.engine.core.model.query.Query
import org.vitrivr.engine.core.model.retrievable.Retrievable
import org.vitrivr.engine.core.operators.Operator
import org.vitrivr.engine.core.operators.ingest.ExporterFactory
import org.vitrivr.engine.core.operators.ingest.Extractor
import org.vitrivr.engine.core.operators.retrieve.Retriever
import org.vitrivr.engine.core.resolver.Resolver
import org.vitrivr.engine.core.resolver.ResolverFactory
import java.io.Closeable
import java.util.*

typealias FieldName = String

/**
 * A [Schema] that defines a particular vitrivr instance's meta data model.
 *
 * @author Ralph Gasser
 * @version 1.0.0
 */
open class Schema(val name: String = "vitrivr", val connection: Connection) : Closeable {

    /** The [List] of [Field]s contained in this [Schema]. */
    private val fields: MutableList<Schema.Field<ContentElement<*>, Descriptor>> = mutableListOf()

    /** The [List] of [Exporter]s contained in this [Schema]. */
    private val exporters: MutableList<Schema.Exporter> = mutableListOf()

<<<<<<< HEAD
    /** The [List] of [IndexingPipeline]s contained in this [Schema]. */
    @Deprecated(message = "ExtractionPipelineBuilder is being replaced with IngestionPipelineBuilder")
    private val extractionPipelines: MutableMap<String, ExtractionPipelineBuilder> = mutableMapOf()
=======
    /** The [Map] of named [Resolver]s contained in this [Schema]. */
    private val resolvers: MutableMap<String, Resolver> = mutableMapOf()
>>>>>>> 7abddd0d

    /** The [Map] of named [IngestionPipelineBuilder]s contained in this [Schema] */
    private val ingestionPipelineBuilders = mutableMapOf<String, IngestionPipelineBuilder>()

    /**
     * Adds a new [Field] to this [Schema].
     *
     * @param name The name of the new [Field]. Must be unique.
     */
    fun addField(
        name: String,
        analyser: Analyser<ContentElement<*>, Descriptor>,
        parameters: Map<String, String> = emptyMap()
    ) {
        this.fields.add(Field(name, analyser, parameters))
    }

    /**
     * Adds a new [Exporter] to this [Schema].
     *
     * @param name The name of the [Exporter]. Must be unique.
     * @param factory The [ExporterFactory] used to generated instance.
     * @param parameters The parameters used to configure the [Exporter].
     * @param resolver The name of a previously registered [Resolver].
     *
     * @throws IllegalArgumentException In case the [resolver] named [Resolver] is not found.
     */
    fun addExporter(name: String, factory: ExporterFactory, parameters: Map<String, String>, resolver: String) {
        this.exporters.add(Exporter(name, factory, parameters, (this.resolvers[resolver] ?: throw IllegalArgumentException("There is no resolver '$resolver' defined on the schema '${this.name}'"))))
    }

    /**
     * Add a new [Resolver] to this [Schema].
     *
     * @param name The name of the [Resolver]. Must be unique.
     * @param resolver The [Resolver] instance.
     */
    fun addResolver(name: String, resolver: Resolver) {
        this.resolvers[name] = resolver
    }


    /**
     * Adds a new [IngestionPipelineBuilder] for the given [IngestionConfig] to this [Schema].
     *
     * @param name The name of the [IngestionConfig], as specified in the [SchemaConfig].
     * @param config The actual [IngestionConfig]
     */
    fun addIngestionPipeline(name: String, config: IngestionConfig) {
        ingestionPipelineBuilders[name] = IngestionPipelineBuilder(this, config)
    }

    /**
     * Lists the [Schema.Field] contained in this [Schema].
     *
     * @return Unmodifiable list of [Schema.Field].
     */
    fun fields(): List<Schema.Field<ContentElement<*>, Descriptor>> = Collections.unmodifiableList(this.fields)

    /**
     * Returns the field at the provided [index].
     *
     * @param index The index to return the [Schema.Field] for.
     * @return [Schema.Field]
     */
    operator fun get(index: Int) = this.fields[index]

    /**
     * Returns the field for the provided name.
     *
     * @param name The name of the [Schema.Field] to return.
     * @return [Schema.Field] or null, if no such [Schema.Field] exists.
     */
    operator fun get(name: String) = this.fields.firstOrNull { it.fieldName == name }

    /**
     * Returns the [Exporter] for the provided name.
     *
     * @param name The name of the [Schema.Exporter] to return.
     * @return [Schema.Exporter] or null, if no such [Schema.Exporter] exists.
     */
    fun getExporter(name: String) = this.exporters.firstOrNull { it.name == name }

    /**
     * Get the [IngestionPipelineBuilder] associated with the provided name to build the [IndexingPipeline].
     * @param name The name of the ingestion pipeline configuration, essentially the [SchemaConfig.pipelien]
     */
    fun getIngestionPipelineBuilder(name: String) = ingestionPipelineBuilders[name] ?: throw IllegalArgumentException("No ingestion pipeline builder with the name '$name' found in schema '${this.name}'")

    /**
     * Closes this [Schema] and the associated database [Connection].
     */
    override fun close() = this.connection.close()

    /**
     * Returns the [Resolver] for the provided name.
     *
     * @param resolverName The name of the [Resolver] to return.
     * @return The [resolverName] named [Resolver] that is registered on this [Schema]
     *
     * @throws IllegalArgumentException In case no such named [Resolver] was found.
     */
    fun getResolver(resolverName: String): Resolver {
        return resolvers[resolverName] ?: throw IllegalArgumentException("No resolver '$resolverName' found on schema '${this.name}'.")
    }

    /**
     * A [Field] that is part of a [Schema].
     *
     * A [Field] always has a unique name and is backed by an existing [Analyser].
     */
    inner class Field<C : ContentElement<*>, D : Descriptor>(
        val fieldName: FieldName,
        val analyser: Analyser<C, D>,
        val parameters: Map<String, String> = emptyMap()
    ) {
        /** Pointer to the [Schema] this [Field] belongs to.*/
        val schema: Schema
            get() = this@Schema

        /** Pointer to the [Connection] backing this [Field].*/
        val connection: Connection
            get() = this@Schema.connection

        /**
         * Returns an [Extractor] instances for this [Schema.Field].
         *
         * @param input The input [Operator] for the [Extractor].
         * @param context The [IndexContext] to use with the [Extractor].
         * @return [Extractor] instance.
         */
        fun getExtractor(input: Operator<Retrievable>, context: IndexContext): Extractor<C, D> = this.analyser.newExtractor(this, input, context)

        /**
         * Returns a [Retriever] instance for this [Schema.Field] and the provided [Query].
         *
         * @param query The [Query](s) that should be used with the [Retriever].
         * @param context The [QueryContext] to use with the [Retriever].
         * @return [Retriever] instance.
         */
        fun getRetrieverForQuery(query: Query, context: QueryContext): Retriever<C, D> = this.analyser.newRetrieverForQuery(this, query, context)

        /**
         * Returns a [Retriever] instance for this [Schema.Field].
         *
         * @param content The [Content](s) that should be used with the [Retriever].
         * @param context The [QueryContext] to use with the [Retriever].

         * @return [Retriever] instance.
         */
        fun getRetrieverForContent(content: C, context: QueryContext): Retriever<C, D> = this.getRetrieverForContent(listOf(content), context)

        /**
         * Returns a [Retriever] instance for this [Schema.Field].
         *
         * @param content The [Content] element(s) that should be used with the [Retriever].
         * @return [Retriever] instance.
         */
        fun getRetrieverForContent(content: Collection<C>, queryContext: QueryContext): Retriever<C, D> = this.analyser.newRetrieverForContent(this, content, queryContext)

        /**
         * Returns a [Retriever] instance for this [Schema.Field].
         *
         * @param descriptor The [Descriptor] that should be used with the [Retriever].
         * @return [Retriever] instance.
         */
        fun getRetrieverForDescriptor(descriptor: D, queryContext: QueryContext): Retriever<C, D> = this.getRetrieverForDescriptors(listOf(descriptor), queryContext)

        /**
         * Returns a [Retriever] instance for this [Schema.Field].
         *
         * @param descriptors The [Descriptor] element(s) that should be used with the [Retriever].
         * @return [Retriever] instance.
         */
        fun getRetrieverForDescriptors(descriptors: Collection<D>, queryContext: QueryContext): Retriever<C, D> = this.analyser.newRetrieverForDescriptors(this, descriptors, queryContext)

        /**
         * Returns the [DescriptorInitializer] for this [Schema.Field].
         *
         * @return [DescriptorInitializer]
         */
        fun getInitializer(): DescriptorInitializer<D> = this.connection.getDescriptorInitializer(this)

        /**
         * Convenience method to generate and return a [DescriptorReader] for this [Field].
         *
         * @return [DescriptorReader]
         */
        fun getReader(): DescriptorReader<D> = this@Schema.connection.getDescriptorReader(this as Field<*, D>)

        /**
         * Convenience method to generate and return a [DescriptorWriter] for this [Field].
         *
         * @return [DescriptorWriter]
         */
        fun getWriter(): DescriptorWriter<D> = this@Schema.connection.getDescriptorWriter(this as Field<*, D>)
    }

    /**
     * An [Exporter] that is part of a [Schema].
     *
     * An [Exporter] always has a unique name and is backed by an existing [ExporterFactory] and an existing [ResolverFactory].
     */
    inner class Exporter(
        val name: String,
        private val factory: ExporterFactory,
        private val parameters: Map<String, String> = emptyMap(),
        val resolver: Resolver
    ) {
        val schema: Schema
            get() = this@Schema

        /**
         * Convenience method to generate and return a [org.vitrivr.engine.core.operators.ingest.Exporter ] for this [Exporter].
         *
         * @param input The [Operator] to use as input.
         * @param context The [IndexContext] to use.
         * @return [DescriptorReader]
         */
        fun getExporter(
            input: Operator<Retrievable>,
            context: IndexContext,
        ): org.vitrivr.engine.core.operators.ingest.Exporter {
            if(parameters.isNotEmpty()){
                /* Case this is newly defined in the schema */
                parameters.entries.forEach {
                    context.setLocalProperty(name, it.key, it.value)
                }
            }
            /* Other case: this is from the ingestion side of things, but referenced */
            return this.factory.newOperator(name, input, context)
        }
    }
}<|MERGE_RESOLUTION|>--- conflicted
+++ resolved
@@ -1,9 +1,9 @@
 package org.vitrivr.engine.core.model.metamodel
 
-import org.vitrivr.engine.core.config.schema.SchemaConfig
 import org.vitrivr.engine.core.config.ingest.IngestionConfig
 import org.vitrivr.engine.core.config.ingest.IngestionPipelineBuilder
 import org.vitrivr.engine.core.config.pipeline.execution.IndexingPipeline
+import org.vitrivr.engine.core.config.schema.SchemaConfig
 import org.vitrivr.engine.core.context.IndexContext
 import org.vitrivr.engine.core.context.QueryContext
 import org.vitrivr.engine.core.database.Connection
@@ -14,7 +14,7 @@
 import org.vitrivr.engine.core.model.content.element.ContentElement
 import org.vitrivr.engine.core.model.descriptor.Descriptor
 import org.vitrivr.engine.core.model.query.Query
-import org.vitrivr.engine.core.model.retrievable.Retrievable
+import org.vitrivr.engine.core.model.retrievable.Ingested
 import org.vitrivr.engine.core.operators.Operator
 import org.vitrivr.engine.core.operators.ingest.ExporterFactory
 import org.vitrivr.engine.core.operators.ingest.Extractor
@@ -40,14 +40,8 @@
     /** The [List] of [Exporter]s contained in this [Schema]. */
     private val exporters: MutableList<Schema.Exporter> = mutableListOf()
 
-<<<<<<< HEAD
-    /** The [List] of [IndexingPipeline]s contained in this [Schema]. */
-    @Deprecated(message = "ExtractionPipelineBuilder is being replaced with IngestionPipelineBuilder")
-    private val extractionPipelines: MutableMap<String, ExtractionPipelineBuilder> = mutableMapOf()
-=======
     /** The [Map] of named [Resolver]s contained in this [Schema]. */
     private val resolvers: MutableMap<String, Resolver> = mutableMapOf()
->>>>>>> 7abddd0d
 
     /** The [Map] of named [IngestionPipelineBuilder]s contained in this [Schema] */
     private val ingestionPipelineBuilders = mutableMapOf<String, IngestionPipelineBuilder>()
@@ -89,7 +83,6 @@
         this.resolvers[name] = resolver
     }
 
-
     /**
      * Adds a new [IngestionPipelineBuilder] for the given [IngestionConfig] to this [Schema].
      *
@@ -133,7 +126,7 @@
 
     /**
      * Get the [IngestionPipelineBuilder] associated with the provided name to build the [IndexingPipeline].
-     * @param name The name of the ingestion pipeline configuration, essentially the [SchemaConfig.pipelien]
+     * @param name The name of the ingestion pipeline configuration, essentially the [SchemaConfig]
      */
     fun getIngestionPipelineBuilder(name: String) = ingestionPipelineBuilders[name] ?: throw IllegalArgumentException("No ingestion pipeline builder with the name '$name' found in schema '${this.name}'")
 
@@ -179,7 +172,7 @@
          * @param context The [IndexContext] to use with the [Extractor].
          * @return [Extractor] instance.
          */
-        fun getExtractor(input: Operator<Retrievable>, context: IndexContext): Extractor<C, D> = this.analyser.newExtractor(this, input, context)
+        fun getExtractor(input: Operator<Ingested>, context: IndexContext): Extractor<C, D> = this.analyser.newExtractor(this, input, context)
 
         /**
          * Returns a [Retriever] instance for this [Schema.Field] and the provided [Query].
@@ -267,18 +260,15 @@
          * @param context The [IndexContext] to use.
          * @return [DescriptorReader]
          */
-        fun getExporter(
-            input: Operator<Retrievable>,
-            context: IndexContext,
-        ): org.vitrivr.engine.core.operators.ingest.Exporter {
-            if(parameters.isNotEmpty()){
+        fun getExporter(input: Operator<Ingested>, context: IndexContext): org.vitrivr.engine.core.operators.ingest.Exporter {
+            if (parameters.isNotEmpty()) {
                 /* Case this is newly defined in the schema */
                 parameters.entries.forEach {
                     context.setLocalProperty(name, it.key, it.value)
                 }
             }
             /* Other case: this is from the ingestion side of things, but referenced */
-            return this.factory.newOperator(name, input, context)
+            return this.factory.newExporter(name, input, context)
         }
     }
 }