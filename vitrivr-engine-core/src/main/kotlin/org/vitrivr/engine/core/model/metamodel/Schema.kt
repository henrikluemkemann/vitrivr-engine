package org.vitrivr.engine.core.model.metamodel

import org.vitrivr.engine.core.config.ingest.IngestionConfig
import org.vitrivr.engine.core.config.ingest.IngestionPipelineBuilder
import org.vitrivr.engine.core.config.schema.SchemaConfig
import org.vitrivr.engine.core.context.IndexContext
import org.vitrivr.engine.core.context.QueryContext
import org.vitrivr.engine.core.database.Connection
import org.vitrivr.engine.core.database.descriptor.DescriptorInitializer
import org.vitrivr.engine.core.database.descriptor.DescriptorReader
import org.vitrivr.engine.core.database.descriptor.DescriptorWriter
import org.vitrivr.engine.core.model.content.Content
import org.vitrivr.engine.core.model.content.element.ContentElement
import org.vitrivr.engine.core.model.descriptor.Descriptor
import org.vitrivr.engine.core.model.query.Query
import org.vitrivr.engine.core.model.retrievable.Retrievable
import org.vitrivr.engine.core.operators.Operator
import org.vitrivr.engine.core.operators.general.ExporterFactory
import org.vitrivr.engine.core.operators.ingest.Extractor
import org.vitrivr.engine.core.operators.retrieve.Retriever
import org.vitrivr.engine.core.resolver.Resolver
import org.vitrivr.engine.core.resolver.ResolverFactory
import java.io.Closeable
import java.util.*

typealias FieldName = String

/**
 * A [Schema] that defines a particular vitrivr instance's meta data model.
 *
 * @author Ralph Gasser
 * @version 1.0.0
 */
open class Schema(val name: String = "vitrivr", val connection: Connection) : Closeable {

    /** The [List] of [Field]s contained in this [Schema]. */
    private val fields: MutableList<Schema.Field<ContentElement<*>, Descriptor>> = mutableListOf()

    /** The [List] of [Exporter]s contained in this [Schema]. */
    private val exporters: MutableList<Schema.Exporter> = mutableListOf()

    /** The [Map] of named [Resolver]s contained in this [Schema]. */
    private val resolvers: MutableMap<String, Resolver> = mutableMapOf()

    /** The [Map] of named [IngestionPipelineBuilder]s contained in this [Schema] */
    private val ingestionPipelineBuilders = mutableMapOf<String, IngestionPipelineBuilder>()

    /**
     * Adds a new [Field] to this [Schema].
     *
     * @param name The name of the new [Field]. Must be unique.
     */
    fun addField(
        name: String,
        analyser: Analyser<ContentElement<*>, Descriptor>,
        parameters: Map<String, String> = emptyMap()
    ) {
        this.fields.add(Field(name, analyser, parameters))
    }

    /**
     * Adds a new [Exporter] to this [Schema].
     *
     * @param name The name of the [Exporter]. Must be unique.
     * @param factory The [ExporterFactory] used to generated instance.
     * @param parameters The parameters used to configure the [Exporter].
     * @param resolver The name of a previously registered [Resolver].
     *
     * @throws IllegalArgumentException In case the [resolver] named [Resolver] is not found.
     */
    fun addExporter(name: String, factory: ExporterFactory, parameters: Map<String, String>, resolver: String) {
        this.exporters.add(Exporter(name, factory, parameters, (this.resolvers[resolver] ?: throw IllegalArgumentException("There is no resolver '$resolver' defined on the schema '${this.name}'"))))
    }

    /**
     * Add a new [Resolver] to this [Schema].
     *
     * @param name The name of the [Resolver]. Must be unique.
     * @param resolver The [Resolver] instance.
     */
    fun addResolver(name: String, resolver: Resolver) {
        this.resolvers[name] = resolver
    }

    /**
     * Adds a new [IngestionPipelineBuilder] for the given [IngestionConfig] to this [Schema].
     *
     * @param name The name of the [IngestionConfig], as specified in the [SchemaConfig].
     * @param config The actual [IngestionConfig]
     */
    fun addIngestionPipeline(name: String, config: IngestionConfig) {
        ingestionPipelineBuilders[name] = IngestionPipelineBuilder(this, config)
    }

    /**
     * Lists the [Schema.Field] contained in this [Schema].
     *
     * @return Unmodifiable list of [Schema.Field].
     */
    fun fields(): List<Schema.Field<ContentElement<*>, Descriptor>> = Collections.unmodifiableList(this.fields)

    /**
     * Returns the field at the provided [index].
     *
     * @param index The index to return the [Schema.Field] for.
     * @return [Schema.Field]
     */
    operator fun get(index: Int) = this.fields[index]

    /**
     * Returns the field for the provided name.
     *
     * @param name The name of the [Schema.Field] to return.
     * @return [Schema.Field] or null, if no such [Schema.Field] exists.
     */
    operator fun get(name: String) = this.fields.firstOrNull { it.fieldName == name }

    /**
     * Returns the [Exporter] for the provided name.
     *
     * @param name The name of the [Schema.Exporter] to return.
     * @return [Schema.Exporter] or null, if no such [Schema.Exporter] exists.
     */
    fun getExporter(name: String) = this.exporters.firstOrNull { it.name == name }

    /**
     * Get the [IngestionPipelineBuilder] associated with the provided name to build the [IndexingPipeline].
     * @param name The name of the ingestion pipeline configuration, essentially the [SchemaConfig]
     */
    fun getIngestionPipelineBuilder(name: String) = ingestionPipelineBuilders[name] ?: throw IllegalArgumentException("No ingestion pipeline builder with the name '$name' found in schema '${this.name}'")

    /**
     * Closes this [Schema] and the associated database [Connection].
     */
    override fun close() = this.connection.close()

    /**
     * Returns the [Resolver] for the provided name.
     *
     * @param resolverName The name of the [Resolver] to return.
     * @return The [resolverName] named [Resolver] that is registered on this [Schema]
     *
     * @throws IllegalArgumentException In case no such named [Resolver] was found.
     */
    fun getResolver(resolverName: String): Resolver {
        return resolvers[resolverName] ?: throw IllegalArgumentException("No resolver '$resolverName' found on schema '${this.name}'.")
    }

    /**
     * A [Field] that is part of a [Schema].
     *
     * A [Field] always has a unique name and is backed by an existing [Analyser].
     */
    inner class Field<C : ContentElement<*>, D : Descriptor>(
        val fieldName: FieldName,
        val analyser: Analyser<C, D>,
        val parameters: Map<String, String> = emptyMap()
    ) {
        /** Pointer to the [Schema] this [Field] belongs to.*/
        val schema: Schema
            get() = this@Schema

        /** Pointer to the [Connection] backing this [Field].*/
        val connection: Connection
            get() = this@Schema.connection

        /**
         * Returns an [Extractor] instances for this [Schema.Field].
         *
         * @param input The input [Operator] for the [Extractor].
         * @param context The [IndexContext] to use with the [Extractor].
         * @return [Extractor] instance.
         */
        fun getExtractor(input: Operator<Retrievable>, context: IndexContext): Extractor<C, D> = this.analyser.newExtractor(this, input, context)

        /**
         * Returns a [Retriever] instance for this [Schema.Field] and the provided [Query].
         *
         * @param query The [Query](s) that should be used with the [Retriever].
         * @param context The [QueryContext] to use with the [Retriever].
         * @return [Retriever] instance.
         */
        fun getRetrieverForQuery(query: Query, context: QueryContext): Retriever<C, D> = this.analyser.newRetrieverForQuery(this, query, context)

        /**
         * Returns a [Retriever] instance for this [Schema.Field].
         *
         * @param content The [Content](s) that should be used with the [Retriever].
         * @param context The [QueryContext] to use with the [Retriever].

         * @return [Retriever] instance.
         */
        fun getRetrieverForContent(content: C, context: QueryContext): Retriever<C, D> = this.getRetrieverForContent(listOf(content), context)

        /**
         * Returns a [Retriever] instance for this [Schema.Field].
         *
         * @param content The [Content] element(s) that should be used with the [Retriever].
         * @return [Retriever] instance.
         */
        fun getRetrieverForContent(content: Collection<C>, queryContext: QueryContext): Retriever<C, D> = this.analyser.newRetrieverForContent(this, content, queryContext)

        /**
         * Returns a [Retriever] instance for this [Schema.Field].
         *
         * @param descriptor The [Descriptor] that should be used with the [Retriever].
         * @return [Retriever] instance.
         */
        fun getRetrieverForDescriptor(descriptor: D, queryContext: QueryContext): Retriever<C, D> = this.getRetrieverForDescriptors(listOf(descriptor), queryContext)

        /**
         * Returns a [Retriever] instance for this [Schema.Field].
         *
         * @param descriptors The [Descriptor] element(s) that should be used with the [Retriever].
         * @return [Retriever] instance.
         */
        fun getRetrieverForDescriptors(descriptors: Collection<D>, queryContext: QueryContext): Retriever<C, D> = this.analyser.newRetrieverForDescriptors(this, descriptors, queryContext)

        /**
         * Returns the [DescriptorInitializer] for this [Schema.Field].
         *
         * @return [DescriptorInitializer]
         */
        fun getInitializer(): DescriptorInitializer<D> = this.connection.getDescriptorInitializer(this)

        /**
         * Convenience method to generate and return a [DescriptorReader] for this [Field].
         *
         * @return [DescriptorReader]
         */
        fun getReader(): DescriptorReader<D> = this@Schema.connection.getDescriptorReader(this as Field<*, D>)

        /**
         * Convenience method to generate and return a [DescriptorWriter] for this [Field].
         *
         * @return [DescriptorWriter]
         */
        fun getWriter(): DescriptorWriter<D> = this@Schema.connection.getDescriptorWriter(this as Field<*, D>)
    }

    /**
     * An [Exporter] that is part of a [Schema].
     *
     * An [Exporter] always has a unique name and is backed by an existing [ExporterFactory] and an existing [ResolverFactory].
     */
    inner class Exporter(
        val name: String,
        private val factory: ExporterFactory,
        private val parameters: Map<String, String> = emptyMap(),
        val resolver: Resolver
    ) {
        val schema: Schema
            get() = this@Schema

        /**
         * Convenience method to generate and return a [org.vitrivr.engine.core.operators.general.Exporter ] for this [Exporter].
         *
         * @param input The [Operator] to use as input.
         * @param context The [IndexContext] to use.
         * @return [DescriptorReader]
         */
<<<<<<< HEAD
        fun getExporter(input: Operator<Retrievable>, context: IndexContext): org.vitrivr.engine.core.operators.general.Exporter {
            if (parameters.isNotEmpty()) {
=======
        fun getExporter(
            input: Operator<Retrievable>,
            context: IndexContext,
        ): org.vitrivr.engine.core.operators.ingest.Exporter {
            val newContext = if(parameters.isNotEmpty()){
>>>>>>> 820334ea
                /* Case this is newly defined in the schema */
                val params = if(context.local.containsKey(name)){
                    val map = context.local[name]?.toMutableMap() ?: mutableMapOf()
                    map.putAll(parameters)
                    map
                }else{
                    parameters
                }
                val newLocal = context.local.toMutableMap()
                newLocal[name] = params
                IndexContext(context.schema, context.contentFactory, context.resolver, newLocal, context.global)
            }else{
                /* Other case: this is from the ingestion side of things, but referenced */
                context
            }
<<<<<<< HEAD
            /* Other case: this is from the ingestion side of things, but referenced */
            return this.factory.newExporter(name, input, context)
=======
            return this.factory.newOperator(name, input, newContext)
>>>>>>> 820334ea
        }
    }
}<|MERGE_RESOLUTION|>--- conflicted
+++ resolved
@@ -243,12 +243,7 @@
      *
      * An [Exporter] always has a unique name and is backed by an existing [ExporterFactory] and an existing [ResolverFactory].
      */
-    inner class Exporter(
-        val name: String,
-        private val factory: ExporterFactory,
-        private val parameters: Map<String, String> = emptyMap(),
-        val resolver: Resolver
-    ) {
+    inner class Exporter(val name: String, private val factory: ExporterFactory, private val parameters: Map<String, String> = emptyMap(), val resolver: Resolver) {
         val schema: Schema
             get() = this@Schema
 
@@ -259,37 +254,24 @@
          * @param context The [IndexContext] to use.
          * @return [DescriptorReader]
          */
-<<<<<<< HEAD
         fun getExporter(input: Operator<Retrievable>, context: IndexContext): org.vitrivr.engine.core.operators.general.Exporter {
-            if (parameters.isNotEmpty()) {
-=======
-        fun getExporter(
-            input: Operator<Retrievable>,
-            context: IndexContext,
-        ): org.vitrivr.engine.core.operators.ingest.Exporter {
-            val newContext = if(parameters.isNotEmpty()){
->>>>>>> 820334ea
+            val newContext = if (parameters.isNotEmpty()) {
                 /* Case this is newly defined in the schema */
-                val params = if(context.local.containsKey(name)){
+                val params = if (context.local.containsKey(name)) {
                     val map = context.local[name]?.toMutableMap() ?: mutableMapOf()
                     map.putAll(parameters)
                     map
-                }else{
+                } else {
                     parameters
                 }
                 val newLocal = context.local.toMutableMap()
                 newLocal[name] = params
                 IndexContext(context.schema, context.contentFactory, context.resolver, newLocal, context.global)
-            }else{
+            } else {
                 /* Other case: this is from the ingestion side of things, but referenced */
                 context
             }
-<<<<<<< HEAD
-            /* Other case: this is from the ingestion side of things, but referenced */
-            return this.factory.newExporter(name, input, context)
-=======
-            return this.factory.newOperator(name, input, newContext)
->>>>>>> 820334ea
+            return this.factory.newExporter(name, input, newContext)
         }
     }
 }