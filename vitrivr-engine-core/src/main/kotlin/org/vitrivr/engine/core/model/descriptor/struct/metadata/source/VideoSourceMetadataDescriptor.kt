--- conflicted
+++ resolved
@@ -20,13 +20,8 @@
     override val id: DescriptorId,
     override val retrievableId: RetrievableId?,
     values: Map<AttributeName, Value<*>?>,
-<<<<<<< HEAD
     override val field: Schema.Field<*, VideoSourceMetadataDescriptor>? = null,
-) : MapStructDescriptor(id, retrievableId, SCHEMA, values, field) {
-=======
-    override val field: Schema.Field<*, VideoSourceMetadataDescriptor>? = null
 ) : StructDescriptor<VideoSourceMetadataDescriptor>(id, retrievableId, SCHEMA, values, field) {
->>>>>>> ddb33d35
 
     /** The width of the video source in pixels. */
     val width: Value.Int by this.values
