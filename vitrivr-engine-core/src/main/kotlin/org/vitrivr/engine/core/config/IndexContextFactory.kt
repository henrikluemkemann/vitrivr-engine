--- conflicted
+++ resolved
@@ -2,31 +2,33 @@
 
 import org.vitrivr.engine.core.model.content.factory.ContentFactory
 import org.vitrivr.engine.core.context.IndexContext
-<<<<<<< HEAD
 import org.vitrivr.engine.core.context.IngestionContextConfig
-=======
 import org.vitrivr.engine.core.model.content.factory.ContentFactoriesFactory
->>>>>>> 3fcd1cf9
 import org.vitrivr.engine.core.model.metamodel.Schema
 import org.vitrivr.engine.core.util.extension.loadServiceForName
 
 /**
- *
+ * The [IndexContextFactory] creates the appropriate [IndexContext], based on the [Schema] and [IngestionContextConfig].
  */
 object IndexContextFactory {
+
+    /**
+     * Primarily creates the [ContentFactoriesFactory], on which foundation the [IndexContext] is created.
+     *
+     * @param schema The [Schema] to this [IndexContext] to-be-built is for
+     * @param contextConfig The [IngestionContextConfig] describing the [IndexContext] to-be-built.
+     *
+     * @return A [IndexContext] based on the [contextConfig]'s description and for the [schema].
+     */
     fun newContext(schema: Schema, contextConfig: IngestionContextConfig): IndexContext {
         /* Load content factory. */
-        val contentFactory = loadServiceForName<ContentFactoriesFactory>(contextConfig.contentFactory.factory) ?: throw IllegalArgumentException("Failed to find content factory implementation for name '${contextConfig.contentFactory.factory}'.")
-
-<<<<<<< HEAD
-        /* Return new context. */
-        return IndexContext(schema, contentFactory, schema.getResolver(contextConfig.resolverName), contextConfig.local, contextConfig.global)
-=======
-        /* Load default resolver. */
-        val resolverFactory = loadServiceForName<ResolverFactory>(contextConfig.resolver.factory) ?: throw IllegalArgumentException("Failed to find resolver implementation for name '${contextConfig.resolver.factory}'.")
+        val contentFactory = loadServiceForName<ContentFactoriesFactory>(contextConfig.contentFactory) ?: throw IllegalArgumentException("Failed to find content factory implementation for name '${contextConfig.contentFactory}'.")
 
         /* Return new context. */
-        return IndexContext(schema, contentFactory.newContentFactory(schema, contextConfig.contentFactory.parameters), resolverFactory.newResolver(schema, contextConfig.resolver.parameters))
->>>>>>> 3fcd1cf9
+        return IndexContext(schema,
+            contentFactory.newContentFactory(schema, contextConfig),
+            schema.getResolver(contextConfig.resolverName),
+            contextConfig.local,
+            contextConfig.global)
     }
 }