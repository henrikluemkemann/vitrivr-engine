package org.vitrivr.engine.core.features.migration

import org.vitrivr.engine.core.context.IndexContext
import org.vitrivr.engine.core.context.QueryContext
import org.vitrivr.engine.core.model.content.element.ContentElement
import org.vitrivr.engine.core.model.descriptor.scalar.FloatDescriptor
import org.vitrivr.engine.core.model.metamodel.Analyser
import org.vitrivr.engine.core.model.metamodel.Schema
import org.vitrivr.engine.core.model.query.Query
import org.vitrivr.engine.core.model.retrievable.Retrievable
import org.vitrivr.engine.core.model.types.Value
import org.vitrivr.engine.core.operators.Operator
import org.vitrivr.engine.core.operators.ingest.Extractor
import org.vitrivr.engine.core.operators.retrieve.Retriever
import java.util.*

class VideoDuration : Analyser<ContentElement<*>, FloatDescriptor> {
    override val contentClasses = setOf(ContentElement::class)
    override val descriptorClass = FloatDescriptor::class
    override fun prototype(field: Schema.Field<*, *>) = FloatDescriptor(UUID.randomUUID(), UUID.randomUUID(), value = Value.Float(.0f))
    override fun newRetrieverForContent(field: Schema.Field<ContentElement<*>, FloatDescriptor>, content: Collection<ContentElement<*>>, context: QueryContext): Retriever<ContentElement<*>, FloatDescriptor> {
        TODO("Not yet implemented")
    }
    override fun newRetrieverForQuery(field: Schema.Field<ContentElement<*>, FloatDescriptor>, query: Query, context: QueryContext): Retriever<ContentElement<*>, FloatDescriptor> {
        TODO("Not yet implemented")
    }
<<<<<<< HEAD
    override fun newExtractor(field: Schema.Field<ContentElement<*>, FloatDescriptor>, input: Operator<Retrievable>, context: IndexContext, persisting: Boolean, parameters: Map<String, String>): Extractor<ContentElement<*>, FloatDescriptor> {
=======
    override fun newExtractor(field: Schema.Field<ContentElement<*>, FloatDescriptor>, input: Operator<Retrievable>, context: IndexContext): Extractor<ContentElement<*>, FloatDescriptor> {
        TODO("Not yet implemented")
    }

    override fun newExtractor(name: String, input: Operator<Retrievable>, context: IndexContext): Extractor<ContentElement<*>, FloatDescriptor> {
>>>>>>> 541c980e
        TODO("Not yet implemented")
    }
}<|MERGE_RESOLUTION|>--- conflicted
+++ resolved
@@ -24,15 +24,11 @@
     override fun newRetrieverForQuery(field: Schema.Field<ContentElement<*>, FloatDescriptor>, query: Query, context: QueryContext): Retriever<ContentElement<*>, FloatDescriptor> {
         TODO("Not yet implemented")
     }
-<<<<<<< HEAD
-    override fun newExtractor(field: Schema.Field<ContentElement<*>, FloatDescriptor>, input: Operator<Retrievable>, context: IndexContext, persisting: Boolean, parameters: Map<String, String>): Extractor<ContentElement<*>, FloatDescriptor> {
-=======
     override fun newExtractor(field: Schema.Field<ContentElement<*>, FloatDescriptor>, input: Operator<Retrievable>, context: IndexContext): Extractor<ContentElement<*>, FloatDescriptor> {
         TODO("Not yet implemented")
     }
 
     override fun newExtractor(name: String, input: Operator<Retrievable>, context: IndexContext): Extractor<ContentElement<*>, FloatDescriptor> {
->>>>>>> 541c980e
         TODO("Not yet implemented")
     }
 }