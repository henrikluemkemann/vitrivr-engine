--- conflicted
+++ resolved
@@ -11,6 +11,7 @@
 import org.vitrivr.engine.core.model.query.Query
 import org.vitrivr.engine.core.model.query.bool.SimpleBooleanQuery
 import org.vitrivr.engine.core.model.retrievable.Retrievable
+import org.vitrivr.engine.core.model.retrievable.attributes.CONTENT_AUTHORS_KEY
 import org.vitrivr.engine.core.model.types.Type
 import org.vitrivr.engine.core.operators.Operator
 import org.vitrivr.engine.core.operators.ingest.Extractor
@@ -40,11 +41,7 @@
      *
      * @return A new [Extractor] instance for this [Analyser]
      */
-<<<<<<< HEAD
-    override fun newExtractor(name: String, input: Operator<Retrievable>, context: IndexContext) = ExifMetadataExtractor(input, this, name)
-=======
-    override fun newExtractor(name: String, input: Operator<Retrievable>, context: IndexContext) = ExifMetadataExtractor(input, this, null, context.local[name] ?: emptyMap())
->>>>>>> 2d86a8e5
+    override fun newExtractor(name: String, input: Operator<Retrievable>, context: IndexContext) = ExifMetadataExtractor(input, this, context[name, CONTENT_AUTHORS_KEY]?.split(",")?.toSet(), name)
 
     /**
      * Generates and returns a new [ExifMetadataExtractor] instance for this [ExifMetadata].
@@ -55,7 +52,7 @@
      *
      * @return A new [Extractor] instance for this [Analyser]
      */
-    override fun newExtractor(field: Schema.Field<ContentElement<*>, AnyMapStructDescriptor>, input: Operator<Retrievable>, context: IndexContext) = ExifMetadataExtractor(input, this, field, merge(field, context))
+    override fun newExtractor(field: Schema.Field<ContentElement<*>, AnyMapStructDescriptor>, input: Operator<Retrievable>, context: IndexContext) = ExifMetadataExtractor(input, this, context[field.fieldName, CONTENT_AUTHORS_KEY]?.split(",")?.toSet(), field)
 
     /**
      *
