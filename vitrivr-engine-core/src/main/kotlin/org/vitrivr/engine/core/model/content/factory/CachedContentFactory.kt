--- conflicted
+++ resolved
@@ -27,11 +27,7 @@
  * @author Ralph Gasser
  * @version 1.0.0
  */
-<<<<<<< HEAD
-class CachedContentFactory(private val basePath: Path = Paths.get("./cache")) : ContentFactory {
-=======
 class CachedContentFactory : ContentFactory, AutoCloseable {
->>>>>>> 35522eb0
 
     /** The [ReferenceQueue] used for cleanup. */
     private val referenceQueue = ReferenceQueue<CachedContent>()
