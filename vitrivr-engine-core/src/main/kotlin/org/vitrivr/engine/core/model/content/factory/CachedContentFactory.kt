--- conflicted
+++ resolved
@@ -8,12 +8,8 @@
 import org.vitrivr.engine.core.model.content.impl.cache.CachedContent
 import org.vitrivr.engine.core.model.content.impl.cache.CachedImageContent
 import org.vitrivr.engine.core.model.content.impl.cache.CachedTextContent
-<<<<<<< HEAD
+import org.vitrivr.engine.core.model.content.impl.memory.InMemoryMeshContent
 import org.vitrivr.engine.core.model.mesh.texturemodel.Model3d
-=======
-import org.vitrivr.engine.core.model.content.impl.memory.InMemoryMeshContent
-import org.vitrivr.engine.core.model.mesh.Model3D
->>>>>>> ddb33d35
 import org.vitrivr.engine.core.model.metamodel.Schema
 import java.awt.image.BufferedImage
 import java.io.IOException
@@ -124,7 +120,7 @@
 
         override fun newMeshContent(model3d: Model3d): Model3DContent {
             check(!this.closed) { "CachedContentFactory has been closed." }
-            val content = InMemoryMeshContent(model3D) /* TODO: Caching. */
+            val content = InMemoryMeshContent(model3d) /* TODO: Caching. */
             logger.warn { "Caching of MeshContent is not yet implemented. Using in-memory content instead." }
             return content
         }
