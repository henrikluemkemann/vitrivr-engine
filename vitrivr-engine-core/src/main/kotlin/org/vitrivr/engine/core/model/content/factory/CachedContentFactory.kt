package org.vitrivr.engine.core.model.content.factory

import io.github.oshai.kotlinlogging.KLogger
import io.github.oshai.kotlinlogging.KotlinLogging
import org.vitrivr.engine.core.context.Context
import org.vitrivr.engine.core.model.content.element.*
<<<<<<< HEAD
import org.vitrivr.engine.core.model.content.impl.cache.CachedAudioContent
import org.vitrivr.engine.core.model.content.impl.cache.CachedContent
import org.vitrivr.engine.core.model.content.impl.cache.CachedImageContent
import org.vitrivr.engine.core.model.content.impl.cache.CachedTextContent
import org.vitrivr.engine.core.model.content.impl.memory.InMemoryMeshContent
=======
import org.vitrivr.engine.core.model.content.impl.cache.*
>>>>>>> 7c404890
import org.vitrivr.engine.core.model.mesh.texturemodel.Model3d
import org.vitrivr.engine.core.model.metamodel.Schema
import java.awt.image.BufferedImage
import java.io.IOException
import java.lang.ref.PhantomReference
import java.lang.ref.ReferenceQueue
import java.nio.ShortBuffer
import java.nio.file.Files
import java.nio.file.Path
import java.util.concurrent.atomic.AtomicInteger
import kotlin.concurrent.thread

private val logger: KLogger = KotlinLogging.logger {}

/**
 * A [ContentFactory] that uses a file cache to back [ContentElement]s.
 *
 * @author Ralph Gasser
 * @version 1.0.0
 */
class CachedContentFactory : ContentFactoriesFactory {


    override fun newContentFactory(schema: Schema, context: Context): ContentFactory {
        val basePath = context["content", "location"]?.let { Path.of(it) }
        return Instance(basePath)
    }

    private class Instance(private var basePath: Path? = null) : ContentFactory, AutoCloseable {

        /** The [ReferenceQueue] used for cleanup. */
        private val referenceQueue = ReferenceQueue<CachedContent>()

        /** Set of all the [CachedItem]s. */
        private val refSet = HashSet<CachedItem>()

        /** Internal counter used. */
        private val counter = AtomicInteger(0)


        /** Flag indicating, that this [CachedContentFactory] has been closed. */
        @Volatile
        var closed = false
            private set

        init {

            if (this.basePath == null) {
                this.basePath = Files.createTempDirectory("vitrivr-cache")
                "No base path provided for CachedContentFactory. Using temporary directory ${this.basePath}.".let {
                    logger.warn { it }
                }
            } else {
                this.basePath?.let {
                    it.takeIf {
                        !Files.exists(it)
                    }?.let {
                        Files.createDirectories(it)
                    }
                }
            }
            thread(name = "FileCachedContentFactory cleaner thread.", isDaemon = true, start = true)
            {
                while (!this@Instance.closed) {
                    try {
                        val reference = this.referenceQueue.poll() as? CachedItem
                        if (reference != null) {
                            reference.purge()
                        } else {
                            Thread.sleep(100)
                        }
                    } catch (e: InterruptedException) {
                        logger.info { "FileCachedContentFactory cleaner thread interrupted" }
                    }
                }

                /* Purge all remaining items. */
                this.refSet.forEach { it.purge() }
            }
        }

        /**
         * Generates the next [Path] for this [CachedContentFactory].
         *
         * @return Next [Path].
         */
        private fun nextPath(): Path = this.basePath!!.resolve(this.counter.incrementAndGet().toString())

        override fun newImageContent(bufferedImage: BufferedImage): ImageContent {
            check(!this.closed) { "CachedContentFactory has been closed." }
            val content = CachedImageContent(this.nextPath(), bufferedImage)
            this.refSet.add(CachedItem(content, this.referenceQueue))
            return content
        }

        override fun newAudioContent(channels: Short, sampleRate: Int, audio: ShortBuffer): AudioContent {
            check(!this.closed) { "CachedContentFactory has been closed." }
            val content = CachedAudioContent(this.nextPath(), channels, sampleRate, audio)
            this.refSet.add(CachedItem(content, this.referenceQueue))
            return content
        }

        override fun newTextContent(text: String): TextContent {
            check(!this.closed) { "CachedContentFactory has been closed." }
            val content = CachedTextContent(this.nextPath(), text)
            this.refSet.add(CachedItem(content, this.referenceQueue))
            return content
        }

<<<<<<< HEAD
        override fun newMeshContent(model3d: Model3d): Model3DContent {
            check(!this.closed) { "CachedContentFactory has been closed." }
            val content = InMemoryMeshContent(model3d) /* TODO: Caching. */
            logger.warn { "Caching of MeshContent is not yet implemented. Using in-memory content instead." }
=======
        override fun newMeshContent(model3d: Model3d): Model3dContent {
            check(!this.closed) { "CachedContentFactory has been closed." }
            val content = CachedModel3dContent(this.nextPath(), model3d)
            this.refSet.add(CachedItem(content, this.referenceQueue))
>>>>>>> 7c404890
            return content
        }


        /**
         * A [PhantomReference] implementation that allows for the puring of [CachedContent] from the cache.
         */
        inner class CachedItem(referent: CachedContent, queue: ReferenceQueue<in CachedContent>) :
            PhantomReference<CachedContent>(referent, queue) {
            /** The cache path. */
            val path = referent.path

            /** Purges the content from the cache by deleting the file. */
            fun purge() = try {
                Files.deleteIfExists(this.path)
            } catch (e: IOException) {
                logger.error(e) { "Failed to purge cached item $path." }
            } finally {
                this@Instance.refSet.remove(this)
                logger.debug { "Purged cached item $path." }
            }
        }

        /**
         * Closes this [CachedContentFactory] and purges all remaining items. A closed [CachedContentFactory] cannot be used anymore.
         */
        override fun close() {
            this.closed = true
        }
    }
}<|MERGE_RESOLUTION|>--- conflicted
+++ resolved
@@ -4,15 +4,7 @@
 import io.github.oshai.kotlinlogging.KotlinLogging
 import org.vitrivr.engine.core.context.Context
 import org.vitrivr.engine.core.model.content.element.*
-<<<<<<< HEAD
-import org.vitrivr.engine.core.model.content.impl.cache.CachedAudioContent
-import org.vitrivr.engine.core.model.content.impl.cache.CachedContent
-import org.vitrivr.engine.core.model.content.impl.cache.CachedImageContent
-import org.vitrivr.engine.core.model.content.impl.cache.CachedTextContent
-import org.vitrivr.engine.core.model.content.impl.memory.InMemoryMeshContent
-=======
 import org.vitrivr.engine.core.model.content.impl.cache.*
->>>>>>> 7c404890
 import org.vitrivr.engine.core.model.mesh.texturemodel.Model3d
 import org.vitrivr.engine.core.model.metamodel.Schema
 import java.awt.image.BufferedImage
@@ -122,17 +114,10 @@
             return content
         }
 
-<<<<<<< HEAD
-        override fun newMeshContent(model3d: Model3d): Model3DContent {
-            check(!this.closed) { "CachedContentFactory has been closed." }
-            val content = InMemoryMeshContent(model3d) /* TODO: Caching. */
-            logger.warn { "Caching of MeshContent is not yet implemented. Using in-memory content instead." }
-=======
         override fun newMeshContent(model3d: Model3d): Model3dContent {
             check(!this.closed) { "CachedContentFactory has been closed." }
             val content = CachedModel3dContent(this.nextPath(), model3d)
             this.refSet.add(CachedItem(content, this.referenceQueue))
->>>>>>> 7c404890
             return content
         }
 
