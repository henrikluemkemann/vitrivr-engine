package org.vitrivr.engine.core.model.content.factory

import org.vitrivr.engine.core.context.Context
import org.vitrivr.engine.core.model.content.element.ContentElement
import org.vitrivr.engine.core.model.content.element.Model3dContent
import org.vitrivr.engine.core.model.content.element.TextContent
import org.vitrivr.engine.core.model.content.impl.memory.InMemoryAudioContent
import org.vitrivr.engine.core.model.content.impl.memory.InMemoryImageContent
import org.vitrivr.engine.core.model.content.impl.memory.InMemoryModel3dContent
import org.vitrivr.engine.core.model.content.impl.memory.InMemoryTextContent
import org.vitrivr.engine.core.model.mesh.texturemodel.Model3d
import org.vitrivr.engine.core.model.metamodel.Schema
import java.awt.image.BufferedImage
import java.nio.ShortBuffer

/**
 * A [ContentFactory] that keeps [ContentElement]s in memory.
 *
 * @author Ralph Gasser
 * @version 1.0.1
 */
class InMemoryContentFactory : ContentFactoriesFactory {
    override fun newContentFactory(schema: Schema, context: Context): ContentFactory = Instance()
    private class Instance : ContentFactory {
        override fun newImageContent(bufferedImage: BufferedImage) = InMemoryImageContent(bufferedImage)
        override fun newAudioContent(channels: Short, sampleRate: Int, audio: ShortBuffer) = InMemoryAudioContent(channels, sampleRate, audio)
        override fun newTextContent(text: String): TextContent = InMemoryTextContent(text)
<<<<<<< HEAD
        override fun newMeshContent(model3d: Model3d): Model3DContent = InMemoryMeshContent(model3d)
=======
        override fun newMeshContent(model3d: Model3d): Model3dContent = InMemoryModel3dContent(model3d)
>>>>>>> 7c404890
    }
}<|MERGE_RESOLUTION|>--- conflicted
+++ resolved
@@ -25,10 +25,6 @@
         override fun newImageContent(bufferedImage: BufferedImage) = InMemoryImageContent(bufferedImage)
         override fun newAudioContent(channels: Short, sampleRate: Int, audio: ShortBuffer) = InMemoryAudioContent(channels, sampleRate, audio)
         override fun newTextContent(text: String): TextContent = InMemoryTextContent(text)
-<<<<<<< HEAD
-        override fun newMeshContent(model3d: Model3d): Model3DContent = InMemoryMeshContent(model3d)
-=======
         override fun newMeshContent(model3d: Model3d): Model3dContent = InMemoryModel3dContent(model3d)
->>>>>>> 7c404890
     }
 }