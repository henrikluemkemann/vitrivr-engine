package org.vitrivr.engine.database.pgvector.descriptor.scalar

import org.vitrivr.engine.core.model.descriptor.scalar.*
import org.vitrivr.engine.core.model.descriptor.scalar.ScalarDescriptor.Companion.VALUE_ATTRIBUTE_NAME
import org.vitrivr.engine.core.model.descriptor.struct.StructDescriptor
import org.vitrivr.engine.core.model.descriptor.vector.VectorDescriptor
import org.vitrivr.engine.core.model.metamodel.Schema
import org.vitrivr.engine.core.model.query.Query
import org.vitrivr.engine.core.model.query.bool.SimpleBooleanQuery
import org.vitrivr.engine.core.model.query.fulltext.SimpleFulltextQuery
import org.vitrivr.engine.core.model.retrievable.Retrieved
import org.vitrivr.engine.core.model.types.Value
import org.vitrivr.engine.database.pgvector.*
import org.vitrivr.engine.database.pgvector.descriptor.AbstractDescriptorReader
import java.sql.ResultSet
import java.util.*

/**
 * A [AbstractDescriptorReader] for [ScalarDescriptor]s.
 *
 * @author Ralph Gasser
 * @version 1.0.0
 */
class ScalarDescriptorReader(field: Schema.Field<*, ScalarDescriptor<*, *>>, connection: PgVectorConnection) : AbstractDescriptorReader<ScalarDescriptor<*, *>>(field, connection) {

    /**
     * Executes the provided [Query] and returns a [Sequence] of [Retrieved]s that match it.
     *
     * @param query The [Query] to execute.
     * @return [Sequence] of [StructDescriptor]s that match the query.
     */
    override fun query(query: Query): Sequence<ScalarDescriptor<*, *>> = when (query) {
        is SimpleFulltextQuery -> queryFulltext(query)
        is SimpleBooleanQuery<*> -> queryBoolean(query)
        else -> throw IllegalArgumentException("Query of type ${query::class} is not supported by ScalarDescriptorReader.")
    }

    /**
     * Converts the provided [ResultSet] to a [VectorDescriptor].
     *
     * @param result The [ResultSet] to convert.
     * @return The resulting [VectorDescriptor].
     */
    override fun rowToDescriptor(result: ResultSet): ScalarDescriptor<*, *> {
        val descriptorId = result.getObject(DESCRIPTOR_ID_COLUMN_NAME, UUID::class.java)
        val retrievableId = result.getObject(RETRIEVABLE_ID_COLUMN_NAME, UUID::class.java)
        return when (this.prototype) {
            is BooleanDescriptor -> BooleanDescriptor(descriptorId, retrievableId, Value.Boolean(result.getBoolean(VALUE_ATTRIBUTE_NAME)))
            is ByteDescriptor -> ByteDescriptor(descriptorId, retrievableId, Value.Byte(result.getByte(VALUE_ATTRIBUTE_NAME)))
            is ShortDescriptor -> ShortDescriptor(descriptorId, retrievableId, Value.Short(result.getShort(VALUE_ATTRIBUTE_NAME)))
            is IntDescriptor -> IntDescriptor(descriptorId, retrievableId, Value.Int(result.getInt(VALUE_ATTRIBUTE_NAME)))
            is LongDescriptor -> LongDescriptor(descriptorId, retrievableId, Value.Long(result.getLong(VALUE_ATTRIBUTE_NAME)))
            is FloatDescriptor -> FloatDescriptor(descriptorId, retrievableId, Value.Float(result.getFloat(VALUE_ATTRIBUTE_NAME)))
            is DoubleDescriptor -> DoubleDescriptor(descriptorId, retrievableId, Value.Double(result.getDouble(VALUE_ATTRIBUTE_NAME)))
            is StringDescriptor -> StringDescriptor(descriptorId, retrievableId, Value.String(result.getString(VALUE_ATTRIBUTE_NAME)))
            is TextDescriptor -> TextDescriptor(descriptorId, retrievableId, Value.Text(result.getString(VALUE_ATTRIBUTE_NAME)))
        }
    }

    /**
     * Executes a [SimpleFulltextQuery] and returns a [Sequence] of [ScalarDescriptor]s.
     *
     * @param query The [SimpleFulltextQuery] to execute.
     * @return [Sequence] of [ScalarDescriptor]s.
     */
<<<<<<< HEAD
    private fun queryFulltext(query: SimpleFulltextQuery): Sequence<ScalarDescriptor<*>> {
        val statement = "SELECT * FROM \"${tableName.lowercase()}\" WHERE $VALUE_ATTRIBUTE_NAME @@ plainto_tsquery(?)"
=======
    private fun queryFulltext(query: SimpleFulltextQuery): Sequence<ScalarDescriptor<*, *>> {
        val statement = "SELECT * FROM \"$tableName\" WHERE $VALUE_ATTRIBUTE_NAME @@ plainto_tsquery(?)"
>>>>>>> d9cd816f
        return sequence {
            this@ScalarDescriptorReader.connection.jdbc.prepareStatement(statement).use { stmt ->
                stmt.setString(1, query.value.value)
                stmt.executeQuery().use { result ->
                    while (result.next()) {
                        yield(rowToDescriptor(result))
                    }
                }
            }
        }
    }

    /**
     * Executes a [SimpleBooleanQuery] and returns a [Sequence] of [ScalarDescriptor]s.
     *
     * @param query The [SimpleBooleanQuery] to execute.
     * @return [Sequence] of [ScalarDescriptor]s.
     */
<<<<<<< HEAD
    private fun queryBoolean(query: SimpleBooleanQuery<*>): Sequence<ScalarDescriptor<*>> {
        val statement = "SELECT * FROM \"${tableName.lowercase()}\" WHERE $VALUE_ATTRIBUTE_NAME ${query.comparison.toSql()} ?"
=======
    private fun queryBoolean(query: SimpleBooleanQuery<*>): Sequence<ScalarDescriptor<*, *>> {
        val statement = "SELECT * FROM \"$tableName\" WHERE $VALUE_ATTRIBUTE_NAME ${query.comparison.toSql()} ?"
>>>>>>> d9cd816f
        return sequence {
            this@ScalarDescriptorReader.connection.jdbc.prepareStatement(statement).use { stmt ->
                stmt.setValue(1, query.value)
                stmt.executeQuery().use { result ->
                    while (result.next()) {
                        yield(rowToDescriptor(result))
                    }
                }
            }
        }
    }
}<|MERGE_RESOLUTION|>--- conflicted
+++ resolved
@@ -63,13 +63,8 @@
      * @param query The [SimpleFulltextQuery] to execute.
      * @return [Sequence] of [ScalarDescriptor]s.
      */
-<<<<<<< HEAD
-    private fun queryFulltext(query: SimpleFulltextQuery): Sequence<ScalarDescriptor<*>> {
-        val statement = "SELECT * FROM \"${tableName.lowercase()}\" WHERE $VALUE_ATTRIBUTE_NAME @@ plainto_tsquery(?)"
-=======
     private fun queryFulltext(query: SimpleFulltextQuery): Sequence<ScalarDescriptor<*, *>> {
         val statement = "SELECT * FROM \"$tableName\" WHERE $VALUE_ATTRIBUTE_NAME @@ plainto_tsquery(?)"
->>>>>>> d9cd816f
         return sequence {
             this@ScalarDescriptorReader.connection.jdbc.prepareStatement(statement).use { stmt ->
                 stmt.setString(1, query.value.value)
@@ -88,13 +83,8 @@
      * @param query The [SimpleBooleanQuery] to execute.
      * @return [Sequence] of [ScalarDescriptor]s.
      */
-<<<<<<< HEAD
-    private fun queryBoolean(query: SimpleBooleanQuery<*>): Sequence<ScalarDescriptor<*>> {
-        val statement = "SELECT * FROM \"${tableName.lowercase()}\" WHERE $VALUE_ATTRIBUTE_NAME ${query.comparison.toSql()} ?"
-=======
     private fun queryBoolean(query: SimpleBooleanQuery<*>): Sequence<ScalarDescriptor<*, *>> {
         val statement = "SELECT * FROM \"$tableName\" WHERE $VALUE_ATTRIBUTE_NAME ${query.comparison.toSql()} ?"
->>>>>>> d9cd816f
         return sequence {
             this@ScalarDescriptorReader.connection.jdbc.prepareStatement(statement).use { stmt ->
                 stmt.setValue(1, query.value)
