--- conflicted
+++ resolved
@@ -153,27 +153,10 @@
     /**
      * Centralized method to parse any BooleanQuery into a full Exposed Query.
      */
-<<<<<<< HEAD
     private fun parse(query: BooleanQuery): Query {
         val operation = buildExposedOp(query)
         return this.selectAll().where { operation }
             .limit(query.limit.let { if (it == Long.MAX_VALUE) Int.MAX_VALUE else it.toInt() })
-=======
-    @Suppress("UNCHECKED_CAST")
-    private fun parse(query: SimpleBooleanQuery<*>): Query = this.selectAll().where {
-        require(query.attributeName != null) { "Attribute name of boolean query must not be null!" }
-        val value = query.value.value ?: throw IllegalArgumentException("Attribute value of boolean query must not be null")
-        val descriptor = this@StructDescriptorTable.valueColumns.find { it.name == query.attributeName } as Column<Any>
-        when(query.comparison) {
-            ComparisonOperator.EQ -> EqOp(descriptor, QueryParameter(value, descriptor.columnType))
-            ComparisonOperator.NEQ -> NeqOp(descriptor, QueryParameter(value, descriptor.columnType))
-            ComparisonOperator.LE -> LessOp(descriptor, QueryParameter(value, descriptor.columnType))
-            ComparisonOperator.GR -> GreaterOp(descriptor, QueryParameter(value, descriptor.columnType))
-            ComparisonOperator.LEQ -> LessEqOp(descriptor, QueryParameter(value, descriptor.columnType))
-            ComparisonOperator.GEQ -> GreaterEqOp(descriptor, QueryParameter(value, descriptor.columnType))
-            ComparisonOperator.LIKE -> LikeEscapeOp(descriptor, QueryParameter(value, descriptor.columnType), true, null)
-        }
->>>>>>> 9546f01a
     }
 
     /**
