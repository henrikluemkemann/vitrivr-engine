--- conflicted
+++ resolved
@@ -38,11 +38,7 @@
  * @author Ralph Gasser
  * @version 1.2.0
  */
-<<<<<<< HEAD
-class SphericalHarmonics : Analyser<Model3DContent, FloatVectorDescriptor> {
-=======
 class SphericalHarmonics : Analyser<Model3dContent, FloatVectorDescriptor> {
->>>>>>> 7c404890
     companion object {
         /** Name of the grid_size parameter; determines size of voxel grid for rasterization. */
         const val GRID_SIZE_PARAMETER_NAME = "grid_size"
@@ -92,7 +88,7 @@
          * @param minL The minimum L parameter to obtain [SphericalHarmonics] function value for.
          * @param maxL The maximum L parameter to obtain [SphericalHarmonics] function value for.
          */
-        fun analyse(mesh: org.vitrivr.engine.core.model.mesh.texturemodel.Mesh, gridSize: Int, cap: Int, minL: Int, maxL: Int): FloatVectorDescriptor {
+        fun analyse(mesh: Mesh, gridSize: Int, cap: Int, minL: Int, maxL: Int): FloatVectorDescriptor {
             val voxelizer = Voxelizer(2.0f / gridSize)
             val increment = 0.1 /* Increment of the angles during calculation of the descriptors. */
             val R: Int = gridSize / 2
