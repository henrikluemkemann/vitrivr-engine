package org.vitrivr.engine.model3d.features.sphericalharmonics

import io.github.oshai.kotlinlogging.KLogger
import io.github.oshai.kotlinlogging.KotlinLogging
import org.apache.commons.math3.complex.Complex
import org.apache.commons.math3.util.FastMath
import org.vitrivr.engine.core.context.IndexContext
import org.vitrivr.engine.core.context.QueryContext
import org.vitrivr.engine.core.model.content.element.ContentElement
import org.vitrivr.engine.core.model.content.element.Model3DContent
import org.vitrivr.engine.core.model.descriptor.vector.FloatVectorDescriptor
import org.vitrivr.engine.core.model.mesh.Mesh
import org.vitrivr.engine.core.model.metamodel.Analyser
import org.vitrivr.engine.core.model.metamodel.Schema
import org.vitrivr.engine.core.model.query.Query
import org.vitrivr.engine.core.model.query.basics.Distance
import org.vitrivr.engine.core.model.query.proximity.ProximityQuery
import org.vitrivr.engine.core.model.retrievable.Retrievable
import org.vitrivr.engine.core.model.types.Value
import org.vitrivr.engine.core.operators.Operator
import org.vitrivr.engine.core.operators.ingest.Extractor
import org.vitrivr.engine.core.operators.retrieve.Retriever
import org.vitrivr.engine.core.util.math.MathHelper
import org.vitrivr.engine.model3d.model.voxel.VoxelModel
import org.vitrivr.engine.model3d.model.voxel.Voxelizer
import java.util.*
import kotlin.reflect.KClass

private val logger: KLogger = KotlinLogging.logger {}

/**
 * Implementation of the [SphericalHarmonics] [Analyser], which derives leverages spherical harmonics for meshes as proposed in [1].
 *
 * [1] Funkhouser, T., Min, P., Kazhdan, M., Chen, J., Halderman, A., Dobkin, D., & Jacobs, D. (2003).
 *  A search engine for 3D models. ACM Trans. Graph., 22(1), 83–105. http://doi.org/10.1145/588272.588279
 *
 * @author Ralph Gasser
 * @version 1.1.0
 */
class SphericalHarmonics: Analyser<Model3DContent, FloatVectorDescriptor> {
    companion object {
        /** Name of the grid_size parameter; determines size of voxel grid for rasterization. */
        const val GRID_SIZE_PARAMETER_NAME = "grid_size"

        /** Default value of the grid_size parameter. */
        const val GRID_SIZE_PARAMETER_DEFAULT = 64

        /** Name of the cap parameter; determines maximum radius to obtain spherical harmonics for. */
        const val CAP_PARAMETER_NAME = "cap"

        /** Default value of the cap parameter. */
        const val CAP_PARAMETER_DEFAULT = 10

        /** Name of the min_l parameter; determines minimum l to obtain spherical harmonics for. */
        const val MINL_PARAMETER_NAME = "min_l"

        /**  Default value of the min_l parameter. */
        const val MINL_PARAMETER_DEFAULT = 0

        /** Name of the max_l parameter; determines maximum l to obtain spherical harmonics for. */
        const val MAXL_PARAMETER_NAME = "max_l"

        /**  Default value of the max_l parameter. */
        const val MAXL_PARAMETER_DEFAULT = 4

        /**
         * Obtains the [SphericalHarmonics] descriptor of the [Mesh].
         *
         * To do so, the Mesh is rasterized into a [VoxelModel] of gridSize x gridSize x gridSize Voxels (one *safety-voxel*
         * per dimension to prevent ArrayIndexOutOfBounds exceptions). This [VoxelModel] is treated as a
         *
         * function f(x,y,z) = 1.0 if Voxel is visible and 0.0 otherwise.
         *
         * The [VoxelModel] is sampled at 7 different radii r ranging from 0.25 to 1.0, where 0.0 lies at the center of
         * the grid and 1.0 touches the bounding-box of the grid. The parameters r, ϑ, ϼ relate to the VoxelGrid as follows:
         *
         * f(x,y,z) = f(r * sin(ϑ) * cos(ϼ) * α + α, r * cos(ϑ) * α, + α, r * sin(ϑ) * sin(ϼ) * α + α)
         *
         * Where α is a constant used to translate the normalized coordinate system to the bounds of the VoxelGrid.
         *
         * Now for l = 0 to l = 4 (m = -l to +l), the projection of the function f(x,y,z) onto the SphericalHarmonic function Zlm (i.e. the integral  ∫f(ϑ,ϼ)Zlm(ϑ,ϼ)dϴdϑ) is calculated. This is done for all of the seven radii. This yields 25 descriptors per radius which results in a feature vector of 7 * 25 entries.
         *
         * Depending on the model, the first components may be 0.0 because the surface of the sphere defined by the radius only touches empty space (i.e the hollow interior of the model).
         *
         * @param gridSize The grid size for rasterization of [Mesh]
         * @param cap The maximum radius to obtain [SphericalHarmonics] function value for.
         * @param minL The minimum L parameter to obtain [SphericalHarmonics] function value for.
         * @param maxL The maximum L parameter to obtain [SphericalHarmonics] function value for.
         */
        fun analyse(mesh: Mesh, gridSize: Int, cap: Int, minL: Int, maxL: Int): FloatVectorDescriptor {
            val voxelizer = Voxelizer(2.0f / gridSize)
            val increment = 0.1 /* Increment of the angles during calculation of the descriptors. */
            val R: Int = gridSize / 2
            val numberOfCoefficients: Int = SphericalHarmonicsFunction.numberOfCoefficients(maxL, true) - SphericalHarmonicsFunction.numberOfCoefficients(minL - 1, true)

            /* Prepares an empty array for the feature vector. */
            val feature = Array((R - cap) * numberOfCoefficients) { _ -> Value.Float(0f) }

            /* Voxelizes the grid from the mesh. If the resulting grid is invisible, the method returns immediately. */
            val grid: VoxelModel = voxelizer.voxelize(mesh, gridSize + 1, gridSize + 1, gridSize + 1)
            if (!grid.isVisible()) {
                return FloatVectorDescriptor(UUID.randomUUID(), null, feature.toList())
            }

            val descriptors: MutableList<MutableList<Complex>> = LinkedList()

            /* Outer-loops; iterate from l=0 to 5 and m=-l to +l. For each combination, a new SphericalHarmonicsFunction is created. */
            for (l in minL..maxL) {
                for (m in 0..l) {
                    val fkt = SphericalHarmonicsFunction(l, m)
                    /* * Middle-loop; Iterate over the 7 radii. */
                    for (r in 0 until R - cap) {
                        /* Allocate array list for radius. */
                        if (descriptors.size <= r) {
                            descriptors.add(ArrayList<Complex>())
                        }
                        val list: MutableList<Complex> = descriptors[r]

                        var result = Complex(0.0)

                        /* Calculate the projections at radius r for l and m (i.e. the integral ∫f(ϑ,ϼ)Zlm(ϑ,ϼ)dϴdϑ). */
                        var theta = 0.0
                        while (theta <= 2 * Math.PI) {
                            var phi = 0.0
                            while (phi <= Math.PI) {
                                val x = ((r + 1) * FastMath.sin(theta) * FastMath.cos(phi)).toInt() + R
                                val y = ((r + 1) * FastMath.cos(theta)).toInt() + R
                                val z = ((r + 1) * FastMath.sin(theta) * FastMath.sin(phi)).toInt() + R

                                if (grid[x, y, z]) {
                                    result = result.add(fkt.value(theta, phi).conjugate().multiply(increment * increment))
                                }
                                phi += increment
                            }
                            theta += increment
                        }

                        list.add(result)
                    }
                }
            }

            /* Assembles the actual feature vector. */
            var index = 0
            for (radius in descriptors) {
                for (descriptor in radius) {
                    feature[index++] = Value.Float(descriptor.abs().toFloat())
                }
            }

            /* Returns the normalized vector. */
            return FloatVectorDescriptor(UUID.randomUUID(), null, MathHelper.normalizeL2(feature).toList())
        }
    }

    override val contentClasses: Set<KClass<out ContentElement<*>>> = setOf(Model3DContent::class)
    override val descriptorClass: KClass<FloatVectorDescriptor> = FloatVectorDescriptor::class
    override fun prototype(field: Schema.Field<*, *>): FloatVectorDescriptor {
        val gridSize = field.parameters[GRID_SIZE_PARAMETER_NAME]?.toIntOrNull() ?: GRID_SIZE_PARAMETER_DEFAULT
        val cap = field.parameters[CAP_PARAMETER_NAME]?.toIntOrNull() ?: CAP_PARAMETER_DEFAULT
        val minL = field.parameters[MINL_PARAMETER_NAME]?.toIntOrNull() ?: MINL_PARAMETER_DEFAULT
        val maxL = field.parameters[MAXL_PARAMETER_NAME]?.toIntOrNull() ?: MAXL_PARAMETER_DEFAULT
        val numberOfCoefficients: Int = SphericalHarmonicsFunction.numberOfCoefficients(maxL, true) - SphericalHarmonicsFunction.numberOfCoefficients(minL - 1, true)
        val vectorSize = ((gridSize / 2) - cap) * numberOfCoefficients
        return FloatVectorDescriptor(UUID.randomUUID(), UUID.randomUUID(), List(vectorSize) { Value.Float(0f) })
    }

    override fun newRetrieverForQuery(field: Schema.Field<Model3DContent, FloatVectorDescriptor>, query: Query, context: QueryContext): Retriever<Model3DContent, FloatVectorDescriptor> {
        require(field.analyser == this) { "The field '${field.fieldName}' analyser does not correspond with this analyser. This is a programmer's error!" }
        require(query is ProximityQuery<*> && query.value.first() is Value.Float) { }

        /* Construct query. */
        @Suppress("UNCHECKED_CAST")
        return SphericalHarmonicsRetriever(field, query as ProximityQuery<Value.Float>, context)
    }

    override fun newRetrieverForDescriptors(field: Schema.Field<Model3DContent, FloatVectorDescriptor>, descriptors: Collection<FloatVectorDescriptor>, context: QueryContext): Retriever<Model3DContent, FloatVectorDescriptor> {
        /* Extract parameters from field and context. */
        val k = context.getProperty(field.fieldName, "limit")?.toLongOrNull() ?: 1000L
        val returnDescriptor = context.getProperty(field.fieldName, "returnDescriptor")?.toBooleanStrictOrNull() ?: false

        /* Construct query and return retriever. */
        val query = ProximityQuery(value = descriptors.first().vector, k = k, distance = Distance.EUCLIDEAN, fetchVector = returnDescriptor)
        return this.newRetrieverForQuery(field, query, context)
    }

    override fun newRetrieverForContent(field: Schema.Field<Model3DContent, FloatVectorDescriptor>, content: Collection<Model3DContent>, context: QueryContext): Retriever<Model3DContent, FloatVectorDescriptor> {
        require(field.analyser == this) { "The field '${field.fieldName}' analyser does not correspond with this analyser. This is a programmer's error!" }

        /* Extract parameters from field and context. */
        val gridSize = field.parameters[GRID_SIZE_PARAMETER_NAME]?.toIntOrNull() ?: GRID_SIZE_PARAMETER_DEFAULT
        val cap = field.parameters[CAP_PARAMETER_NAME]?.toIntOrNull() ?: CAP_PARAMETER_DEFAULT
        val minL = field.parameters[MINL_PARAMETER_NAME]?.toIntOrNull() ?: MINL_PARAMETER_DEFAULT
        val maxL = field.parameters[MAXL_PARAMETER_NAME]?.toIntOrNull() ?: MAXL_PARAMETER_DEFAULT
        val descriptors = content.map { analyse(it.content.getMaterials().first().meshes.first(), gridSize, cap, minL, maxL) }

        /* Return retriever. */
        return this.newRetrieverForDescriptors(field, descriptors, context)
    }

<<<<<<< HEAD
    override fun newExtractor(field: Schema.Field<Model3DContent, FloatVectorDescriptor>, input: Operator<Retrievable>, context: IndexContext, persisting: Boolean, parameters: Map<String, String>): SphericalHarmonicsExtractor {
        require(field.analyser == this) { "The field '${field.fieldName}' analyser does not correspond with this analyser. This is a programmer's error!" }
        logger.debug { "Creating new SphericalHarmonicsExtract for field '${field.fieldName}' with parameters $parameters." }
        return SphericalHarmonicsExtractor(input, field, persisting)
    }

=======
>>>>>>> 541c980e
    /**
     *
     */
    override fun newExtractor(field: Schema.Field<Model3DContent, FloatVectorDescriptor>, input: Operator<Retrievable>, context: IndexContext): Extractor<Model3DContent, FloatVectorDescriptor> {
        val gridSize = field.parameters[GRID_SIZE_PARAMETER_NAME]?.toIntOrNull() ?: context.getProperty("", "")?.toIntOrNull() ?: GRID_SIZE_PARAMETER_DEFAULT
        val cap = field.parameters[CAP_PARAMETER_NAME]?.toIntOrNull() ?: context.getProperty("", "")?.toIntOrNull() ?: CAP_PARAMETER_DEFAULT
        val minL = field.parameters[MINL_PARAMETER_NAME]?.toIntOrNull() ?: context.getProperty("", "")?.toIntOrNull() ?: MINL_PARAMETER_DEFAULT
        val maxL = field.parameters[MAXL_PARAMETER_NAME]?.toIntOrNull() ?: context.getProperty("", "")?.toIntOrNull() ?: MAXL_PARAMETER_DEFAULT

        logger.debug { "Creating new SphericalHarmonicsExtract for field '${field.fieldName}' with parameters ($gridSize, $cap, $minL, $maxL)." }

        return SphericalHarmonicsExtractor(input, field, gridSize, cap, minL, maxL)
    }

    /**
     *
     */
    override fun newExtractor(name: String, input: Operator<Retrievable>, context: IndexContext): Extractor<Model3DContent, FloatVectorDescriptor> {
        val gridSize = context.getProperty(name, GRID_SIZE_PARAMETER_NAME)?.toIntOrNull() ?: GRID_SIZE_PARAMETER_DEFAULT
        val cap = context.getProperty(name, CAP_PARAMETER_NAME)?.toIntOrNull() ?: CAP_PARAMETER_DEFAULT
        val minL = context.getProperty(name, MINL_PARAMETER_NAME)?.toIntOrNull() ?: MINL_PARAMETER_DEFAULT
        val maxL = context.getProperty(name, MAXL_PARAMETER_NAME)?.toIntOrNull() ?: MAXL_PARAMETER_DEFAULT

        logger.debug { "Creating new SphericalHarmonicsExtract with parameters ($gridSize, $cap, $minL, $maxL)." }

        return SphericalHarmonicsExtractor(input, null, gridSize, cap, minL, maxL)
    }
}<|MERGE_RESOLUTION|>--- conflicted
+++ resolved
@@ -198,15 +198,6 @@
         return this.newRetrieverForDescriptors(field, descriptors, context)
     }
 
-<<<<<<< HEAD
-    override fun newExtractor(field: Schema.Field<Model3DContent, FloatVectorDescriptor>, input: Operator<Retrievable>, context: IndexContext, persisting: Boolean, parameters: Map<String, String>): SphericalHarmonicsExtractor {
-        require(field.analyser == this) { "The field '${field.fieldName}' analyser does not correspond with this analyser. This is a programmer's error!" }
-        logger.debug { "Creating new SphericalHarmonicsExtract for field '${field.fieldName}' with parameters $parameters." }
-        return SphericalHarmonicsExtractor(input, field, persisting)
-    }
-
-=======
->>>>>>> 541c980e
     /**
      *
      */
