package org.vitrivr.engine.model3d.features.sphericalharmonics

import io.github.oshai.kotlinlogging.KLogger
import io.github.oshai.kotlinlogging.KotlinLogging
import org.apache.commons.math3.complex.Complex
import org.apache.commons.math3.util.FastMath
import org.vitrivr.engine.core.context.IndexContext
import org.vitrivr.engine.core.context.QueryContext
import org.vitrivr.engine.core.model.content.element.ContentElement
import org.vitrivr.engine.core.model.content.element.Model3dContent
import org.vitrivr.engine.core.model.descriptor.vector.FloatVectorDescriptor
import org.vitrivr.engine.core.model.mesh.texturemodel.Mesh
import org.vitrivr.engine.core.model.metamodel.Analyser
import org.vitrivr.engine.core.model.metamodel.Analyser.Companion.merge
import org.vitrivr.engine.core.model.metamodel.Schema
import org.vitrivr.engine.core.model.query.Query
import org.vitrivr.engine.core.model.query.basics.Distance
import org.vitrivr.engine.core.model.query.proximity.ProximityQuery
import org.vitrivr.engine.core.model.retrievable.Retrievable
import org.vitrivr.engine.core.model.types.Value
import org.vitrivr.engine.core.operators.Operator
import org.vitrivr.engine.core.operators.ingest.Extractor
import org.vitrivr.engine.core.operators.retrieve.Retriever
import org.vitrivr.engine.core.util.math.MathHelper
import org.vitrivr.engine.model3d.model.voxel.VoxelModel
import org.vitrivr.engine.model3d.model.voxel.Voxelizer
import java.util.*
import kotlin.reflect.KClass

private val logger: KLogger = KotlinLogging.logger {}

/**
 * Implementation of the [SphericalHarmonics] [Analyser], which derives leverages spherical harmonics for meshes as proposed in [1].
 *
 * [1] Funkhouser, T., Min, P., Kazhdan, M., Chen, J., Halderman, A., Dobkin, D., & Jacobs, D. (2003).
 *  A search engine for 3D models. ACM Trans. Graph., 22(1), 83–105. http://doi.org/10.1145/588272.588279
 *
 * @author Ralph Gasser
 * @version 1.2.0
 */
class SphericalHarmonics : Analyser<Model3dContent, FloatVectorDescriptor> {
    companion object {
        /** Name of the grid_size parameter; determines size of voxel grid for rasterization. */
        const val GRID_SIZE_PARAMETER_NAME = "grid_size"

        /** Default value of the grid_size parameter. */
        const val GRID_SIZE_PARAMETER_DEFAULT = 64

        /** Name of the cap parameter; determines maximum radius to obtain spherical harmonics for. */
        const val CAP_PARAMETER_NAME = "cap"

        /** Default value of the cap parameter. */
        const val CAP_PARAMETER_DEFAULT = 10

        /** Name of the min_l parameter; determines minimum l to obtain spherical harmonics for. */
        const val MINL_PARAMETER_NAME = "min_l"

        /**  Default value of the min_l parameter. */
        const val MINL_PARAMETER_DEFAULT = 0

        /** Name of the max_l parameter; determines maximum l to obtain spherical harmonics for. */
        const val MAXL_PARAMETER_NAME = "max_l"

        /**  Default value of the max_l parameter. */
        const val MAXL_PARAMETER_DEFAULT = 4

        /**
         * Obtains the [SphericalHarmonics] descriptor of the [Mesh].
         *
         * To do so, the Mesh is rasterized into a [VoxelModel] of gridSize x gridSize x gridSize Voxels (one *safety-voxel*
         * per dimension to prevent ArrayIndexOutOfBounds exceptions). This [VoxelModel] is treated as a
         *
         * function f(x,y,z) = 1.0 if Voxel is visible and 0.0 otherwise.
         *
         * The [VoxelModel] is sampled at 7 different radii r ranging from 0.25 to 1.0, where 0.0 lies at the center of
         * the grid and 1.0 touches the bounding-box of the grid. The parameters r, ϑ, ϼ relate to the VoxelGrid as follows:
         *
         * f(x,y,z) = f(r * sin(ϑ) * cos(ϼ) * α + α, r * cos(ϑ) * α, + α, r * sin(ϑ) * sin(ϼ) * α + α)
         *
         * Where α is a constant used to translate the normalized coordinate system to the bounds of the VoxelGrid.
         *
         * Now for l = 0 to l = 4 (m = -l to +l), the projection of the function f(x,y,z) onto the SphericalHarmonic function Zlm (i.e. the integral  ∫f(ϑ,ϼ)Zlm(ϑ,ϼ)dϴdϑ) is calculated. This is done for all of the seven radii. This yields 25 descriptors per radius which results in a feature vector of 7 * 25 entries.
         *
         * Depending on the model, the first components may be 0.0 because the surface of the sphere defined by the radius only touches empty space (i.e the hollow interior of the model).
         *
         * @param gridSize The grid size for rasterization of [Mesh]
         * @param cap The maximum radius to obtain [SphericalHarmonics] function value for.
         * @param minL The minimum L parameter to obtain [SphericalHarmonics] function value for.
         * @param maxL The maximum L parameter to obtain [SphericalHarmonics] function value for.
         */
        fun analyse(mesh: Mesh, gridSize: Int, cap: Int, minL: Int, maxL: Int): FloatVectorDescriptor {
            val voxelizer = Voxelizer(2.0f / gridSize)
            val increment = 0.1 /* Increment of the angles during calculation of the descriptors. */
            val R: Int = gridSize / 2
            val numberOfCoefficients: Int = SphericalHarmonicsFunction.numberOfCoefficients(maxL, true) - SphericalHarmonicsFunction.numberOfCoefficients(minL - 1, true)

            /* Prepares an empty array for the feature vector. */
            val feature = FloatArray((R - cap) * numberOfCoefficients) { _ -> 0f }

            /* Voxelizes the grid from the mesh. If the resulting grid is invisible, the method returns immediately. */
            val grid: VoxelModel = voxelizer.voxelize(mesh, gridSize + 1, gridSize + 1, gridSize + 1)
            if (!grid.isVisible()) {
                return FloatVectorDescriptor(UUID.randomUUID(), null, Value.FloatVector(feature))
            }

            val descriptors: MutableList<MutableList<Complex>> = LinkedList()

            /* Outer-loops; iterate from l=0 to 5 and m=-l to +l. For each combination, a new SphericalHarmonicsFunction is created. */
            for (l in minL..maxL) {
                for (m in 0..l) {
                    val fkt = SphericalHarmonicsFunction(l, m)
                    /* * Middle-loop; Iterate over the 7 radii. */
                    for (r in 0 until R - cap) {
                        /* Allocate array list for radius. */
                        if (descriptors.size <= r) {
                            descriptors.add(ArrayList<Complex>())
                        }
                        val list: MutableList<Complex> = descriptors[r]

                        var result = Complex(0.0)

                        /* Calculate the projections at radius r for l and m (i.e. the integral ∫f(ϑ,ϼ)Zlm(ϑ,ϼ)dϴdϑ). */
                        var theta = 0.0
                        while (theta <= 2 * Math.PI) {
                            var phi = 0.0
                            while (phi <= Math.PI) {
                                val x = ((r + 1) * FastMath.sin(theta) * FastMath.cos(phi)).toInt() + R
                                val y = ((r + 1) * FastMath.cos(theta)).toInt() + R
                                val z = ((r + 1) * FastMath.sin(theta) * FastMath.sin(phi)).toInt() + R

                                if (grid[x, y, z]) {
                                    result = result.add(fkt.value(theta, phi).conjugate().multiply(increment * increment))
                                }
                                phi += increment
                            }
                            theta += increment
                        }

                        list.add(result)
                    }
                }
            }

            /* Assembles the actual feature vector. */
            var index = 0
            for (radius in descriptors) {
                for (descriptor in radius) {
                    feature[index++] = descriptor.abs().toFloat()
                }
            }

            /* Returns the normalized vector. */
            return FloatVectorDescriptor(UUID.randomUUID(), null, Value.FloatVector(MathHelper.normalizeL2(feature)))
        }
    }

    override val contentClasses: Set<KClass<out ContentElement<*>>> = setOf(Model3dContent::class)
    override val descriptorClass: KClass<FloatVectorDescriptor> = FloatVectorDescriptor::class
    override fun prototype(field: Schema.Field<*, *>): FloatVectorDescriptor {
        val gridSize = field.parameters[GRID_SIZE_PARAMETER_NAME]?.toIntOrNull() ?: GRID_SIZE_PARAMETER_DEFAULT
        val cap = field.parameters[CAP_PARAMETER_NAME]?.toIntOrNull() ?: CAP_PARAMETER_DEFAULT
        val minL = field.parameters[MINL_PARAMETER_NAME]?.toIntOrNull() ?: MINL_PARAMETER_DEFAULT
        val maxL = field.parameters[MAXL_PARAMETER_NAME]?.toIntOrNull() ?: MAXL_PARAMETER_DEFAULT
        val numberOfCoefficients: Int = SphericalHarmonicsFunction.numberOfCoefficients(maxL, true) - SphericalHarmonicsFunction.numberOfCoefficients(minL - 1, true)
        val vectorSize = ((gridSize / 2) - cap) * numberOfCoefficients
        return FloatVectorDescriptor(UUID.randomUUID(), UUID.randomUUID(), Value.FloatVector(FloatArray(vectorSize)))
    }

    override fun newRetrieverForQuery(field: Schema.Field<Model3dContent, FloatVectorDescriptor>, query: Query, context: QueryContext): Retriever<Model3dContent, FloatVectorDescriptor> {
        require(field.analyser == this) { "The field '${field.fieldName}' analyser does not correspond with this analyser. This is a programmer's error!" }
        require(query is ProximityQuery<*> && query.value is Value.FloatVector) { }

        /* Construct query. */
        @Suppress("UNCHECKED_CAST")
        return SphericalHarmonicsRetriever(field, query as ProximityQuery<Value.FloatVector>, context)
    }

    override fun newRetrieverForDescriptors(field: Schema.Field<Model3dContent, FloatVectorDescriptor>, descriptors: Collection<FloatVectorDescriptor>, context: QueryContext): Retriever<Model3dContent, FloatVectorDescriptor> {
        /* Extract parameters from field and context. */
        val k = context.getProperty(field.fieldName, "limit")?.toLongOrNull() ?: 1000L
        val returnDescriptor = context.getProperty(field.fieldName, "returnDescriptor")?.toBooleanStrictOrNull() ?: false

        /* Construct query and return retriever. */
        val query = ProximityQuery(value = descriptors.first().vector, k = k, distance = Distance.EUCLIDEAN, fetchVector = returnDescriptor)
        return this.newRetrieverForQuery(field, query, context)
    }

    override fun newRetrieverForContent(field: Schema.Field<Model3dContent, FloatVectorDescriptor>, content: Collection<Model3dContent>, context: QueryContext): Retriever<Model3dContent, FloatVectorDescriptor> {
        require(field.analyser == this) { "The field '${field.fieldName}' analyser does not correspond with this analyser. This is a programmer's error!" }

        /* Extract parameters from field and context. */
        val gridSize = field.parameters[GRID_SIZE_PARAMETER_NAME]?.toIntOrNull() ?: GRID_SIZE_PARAMETER_DEFAULT
        val cap = field.parameters[CAP_PARAMETER_NAME]?.toIntOrNull() ?: CAP_PARAMETER_DEFAULT
        val minL = field.parameters[MINL_PARAMETER_NAME]?.toIntOrNull() ?: MINL_PARAMETER_DEFAULT
        val maxL = field.parameters[MAXL_PARAMETER_NAME]?.toIntOrNull() ?: MAXL_PARAMETER_DEFAULT
        val descriptors = content.map { analyse(it.content.getMaterials().first().materialMeshes.first(), gridSize, cap, minL, maxL) }

        /* Return retriever. */
        return this.newRetrieverForDescriptors(field, descriptors, context)
    }

    /**
     * Generates and returns a new [SphericalHarmonicsExtractor] instance for this [SphericalHarmonics].
     *
     * @param field The [Schema.Field] to create an [Extractor] for.
     * @param input The [Operator] that acts as input to the new [Extractor].
     * @param context The [IndexContext] to use with the [Extractor].
     * @return [SphericalHarmonicsExtractor]
     */
    override fun newExtractor(field: Schema.Field<Model3dContent, FloatVectorDescriptor>, input: Operator<Retrievable>, context: IndexContext): SphericalHarmonicsExtractor {
        val gridSize = field.parameters[GRID_SIZE_PARAMETER_NAME]?.toIntOrNull() ?: context.getProperty("", "")?.toIntOrNull() ?: GRID_SIZE_PARAMETER_DEFAULT
        val cap = field.parameters[CAP_PARAMETER_NAME]?.toIntOrNull() ?: context.getProperty("", "")?.toIntOrNull() ?: CAP_PARAMETER_DEFAULT
        val minL = field.parameters[MINL_PARAMETER_NAME]?.toIntOrNull() ?: context.getProperty("", "")?.toIntOrNull() ?: MINL_PARAMETER_DEFAULT
        val maxL = field.parameters[MAXL_PARAMETER_NAME]?.toIntOrNull() ?: context.getProperty("", "")?.toIntOrNull() ?: MAXL_PARAMETER_DEFAULT
        logger.debug { "Creating new SphericalHarmonicsExtract for field '${field.fieldName}' with parameters ($gridSize, $cap, $minL, $maxL)." }
        return SphericalHarmonicsExtractor(input, this, field, gridSize, cap, minL, maxL, merge(field, context))
    }

    /**
     * Generates and returns a new [SphericalHarmonicsExtractor] instance for this [SphericalHarmonics].
     *
     * @param name The name of the [SphericalHarmonicsExtractor].
     * @param input The [Operator] that acts as input to the new [Extractor].
     * @param context The [IndexContext] to use with the [Extractor].
     * @return [SphericalHarmonicsExtractor]
     */
    override fun newExtractor(name: String, input: Operator<Retrievable>, context: IndexContext): SphericalHarmonicsExtractor {
        val gridSize = context.getProperty(name, GRID_SIZE_PARAMETER_NAME)?.toIntOrNull() ?: GRID_SIZE_PARAMETER_DEFAULT
        val cap = context.getProperty(name, CAP_PARAMETER_NAME)?.toIntOrNull() ?: CAP_PARAMETER_DEFAULT
        val minL = context.getProperty(name, MINL_PARAMETER_NAME)?.toIntOrNull() ?: MINL_PARAMETER_DEFAULT
        val maxL = context.getProperty(name, MAXL_PARAMETER_NAME)?.toIntOrNull() ?: MAXL_PARAMETER_DEFAULT
        logger.debug { "Creating new SphericalHarmonicsExtract with parameters ($gridSize, $cap, $minL, $maxL)." }
<<<<<<< HEAD
        return SphericalHarmonicsExtractor(input, this, name, gridSize, cap, minL, maxL)
=======
        return SphericalHarmonicsExtractor(input, this, null, gridSize, cap, minL, maxL, context.local[name] ?: emptyMap())
>>>>>>> 2d86a8e5
    }
}<|MERGE_RESOLUTION|>--- conflicted
+++ resolved
@@ -17,6 +17,7 @@
 import org.vitrivr.engine.core.model.query.basics.Distance
 import org.vitrivr.engine.core.model.query.proximity.ProximityQuery
 import org.vitrivr.engine.core.model.retrievable.Retrievable
+import org.vitrivr.engine.core.model.retrievable.attributes.CONTENT_AUTHORS_KEY
 import org.vitrivr.engine.core.model.types.Value
 import org.vitrivr.engine.core.operators.Operator
 import org.vitrivr.engine.core.operators.ingest.Extractor
@@ -213,7 +214,7 @@
         val minL = field.parameters[MINL_PARAMETER_NAME]?.toIntOrNull() ?: context.getProperty("", "")?.toIntOrNull() ?: MINL_PARAMETER_DEFAULT
         val maxL = field.parameters[MAXL_PARAMETER_NAME]?.toIntOrNull() ?: context.getProperty("", "")?.toIntOrNull() ?: MAXL_PARAMETER_DEFAULT
         logger.debug { "Creating new SphericalHarmonicsExtract for field '${field.fieldName}' with parameters ($gridSize, $cap, $minL, $maxL)." }
-        return SphericalHarmonicsExtractor(input, this, field, gridSize, cap, minL, maxL, merge(field, context))
+        return SphericalHarmonicsExtractor(input, this, context[field.fieldName, CONTENT_AUTHORS_KEY]?.split(",")?.toSet(), field, gridSize, cap, minL, maxL)
     }
 
     /**
@@ -230,10 +231,6 @@
         val minL = context.getProperty(name, MINL_PARAMETER_NAME)?.toIntOrNull() ?: MINL_PARAMETER_DEFAULT
         val maxL = context.getProperty(name, MAXL_PARAMETER_NAME)?.toIntOrNull() ?: MAXL_PARAMETER_DEFAULT
         logger.debug { "Creating new SphericalHarmonicsExtract with parameters ($gridSize, $cap, $minL, $maxL)." }
-<<<<<<< HEAD
-        return SphericalHarmonicsExtractor(input, this, name, gridSize, cap, minL, maxL)
-=======
-        return SphericalHarmonicsExtractor(input, this, null, gridSize, cap, minL, maxL, context.local[name] ?: emptyMap())
->>>>>>> 2d86a8e5
+        return SphericalHarmonicsExtractor(input, this, context[name, CONTENT_AUTHORS_KEY]?.split(",")?.toSet(), name, gridSize, cap, minL, maxL)
     }
 }