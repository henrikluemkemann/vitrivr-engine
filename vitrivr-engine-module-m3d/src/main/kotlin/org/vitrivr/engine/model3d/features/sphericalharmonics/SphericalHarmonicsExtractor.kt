--- conflicted
+++ resolved
@@ -20,36 +20,24 @@
  * @author Ralph Gasser
  * @version 1.2.0
  */
-<<<<<<< HEAD
 class SphericalHarmonicsExtractor :
-    AbstractExtractor<Model3DContent, FloatVectorDescriptor> {
+    AbstractExtractor<Model3dContent, FloatVectorDescriptor> {
 
     private val gridSize: Int
     private val cap: Int
     private val minL: Int
     private val maxL: Int
-=======
-class SphericalHarmonicsExtractor(
-    input: Operator<Retrievable>,
-    analyser: SphericalHarmonics,
-    field: Schema.Field<Model3dContent, FloatVectorDescriptor>?,
-    private val gridSize: Int,
-    private val cap: Int,
-    private val minL: Int,
-    private val maxL: Int,
-    parameters : Map<String,String>
-) : AbstractExtractor<Model3dContent, FloatVectorDescriptor>(input, analyser, field, parameters) {
->>>>>>> 2d86a8e5
 
     constructor(
         input: Operator<Retrievable>,
         analyser: SphericalHarmonics,
-        field: Schema.Field<Model3DContent, FloatVectorDescriptor>,
+        contentSources : Set<String>?,
+        field: Schema.Field<Model3dContent, FloatVectorDescriptor>,
         gridSize: Int,
         cap: Int,
         minL: Int,
         maxL: Int
-    ) : super(input, analyser, field) {
+    ) : super(input, analyser, contentSources, field) {
         this.gridSize = gridSize
         this.cap = cap
         this.minL = minL
@@ -62,12 +50,13 @@
     constructor(
         input: Operator<Retrievable>,
         analyser: SphericalHarmonics,
+        contentSources : Set<String>?,
         name: String,
         gridSize: Int,
         cap: Int,
         minL: Int,
         maxL: Int
-    ) : super(input, analyser, name) {
+    ) : super(input, analyser, contentSources, name) {
         this.gridSize = gridSize
         this.cap = cap
         this.minL = minL
@@ -94,11 +83,10 @@
      * @return List of resulting [FloatVectorDescriptor]s.
      */
     override fun extract(retrievable: Retrievable): List<FloatVectorDescriptor> {
-<<<<<<< HEAD
-        val content = retrievable.content.filterIsInstance<Model3DContent>()
+        val content = this.filterContent(retrievable)
         return content.flatMap { c ->
             c.content.getMaterials().flatMap { mat ->
-                mat.meshes.map { mesh ->
+                mat.materialMeshes.map { mesh ->
                     SphericalHarmonics.analyse(
                         mesh,
                         this.gridSize,
@@ -109,9 +97,5 @@
                 }
             }
         }
-=======
-        val content = this.filterContent(retrievable)
-        return content.flatMap { c -> c.content.getMaterials().flatMap { mat -> mat.materialMeshes.map { mesh -> SphericalHarmonics.analyse(mesh, this.gridSize, this.minL, this.maxL, this.cap).copy(field = this.field) } } }
->>>>>>> 2d86a8e5
     }
 }