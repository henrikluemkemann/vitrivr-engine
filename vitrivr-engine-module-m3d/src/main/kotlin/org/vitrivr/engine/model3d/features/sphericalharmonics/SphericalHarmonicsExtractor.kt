--- conflicted
+++ resolved
@@ -27,15 +27,9 @@
     private val gridSize: Int,
     private val cap: Int,
     private val minL: Int,
-<<<<<<< HEAD
     private val maxL: Int,
     parameters : Map<String,String>
-) : AbstractExtractor<Model3DContent, FloatVectorDescriptor>(input, analyser, field, parameters) {
-=======
-    private val maxL: Int
-) :
-    AbstractExtractor<Model3dContent, FloatVectorDescriptor>(input, analyser, field) {
->>>>>>> 7c404890
+) : AbstractExtractor<Model3dContent, FloatVectorDescriptor>(input, analyser, field, parameters) {
 
     init {
         require(this.minL < this.maxL) { "Parameter mismatch: min_l must be smaller than max_l. "}
@@ -58,11 +52,7 @@
      * @return List of resulting [FloatVectorDescriptor]s.
      */
     override fun extract(retrievable: Retrievable): List<FloatVectorDescriptor> {
-<<<<<<< HEAD
         val content = this.filterContent(retrievable)
-=======
-        val content = retrievable.content.filterIsInstance<Model3dContent>()
->>>>>>> 7c404890
         return content.flatMap { c -> c.content.getMaterials().flatMap { mat -> mat.materialMeshes.map { mesh -> SphericalHarmonics.analyse(mesh, this.gridSize, this.minL, this.maxL, this.cap).copy(field = this.field) } } }
     }
 }