package org.vitrivr.engine.model3d.features.sphericalharmonics

import org.vitrivr.engine.core.features.AbstractExtractor
import org.vitrivr.engine.core.features.metadata.source.file.FileSourceMetadataExtractor
import org.vitrivr.engine.core.model.content.ContentType
import org.vitrivr.engine.core.model.content.element.Model3DContent
import org.vitrivr.engine.core.model.descriptor.vector.FloatVectorDescriptor
import org.vitrivr.engine.core.model.metamodel.Schema
import org.vitrivr.engine.core.model.retrievable.Retrievable
import org.vitrivr.engine.core.operators.Operator
import org.vitrivr.engine.core.operators.ingest.Extractor
import org.vitrivr.engine.core.source.file.FileSource

/**
 * Implementation of an [AbstractExtractor], which derives leverages spherical harmonics for meshes as proposed in [1].
 *
 * [1] Funkhouser, T., Min, P., Kazhdan, M., Chen, J., Halderman, A., Dobkin, D., & Jacobs, D. (2003).
 *  A search engine for 3D models. ACM Trans. Graph., 22(1), 83–105. http://doi.org/10.1145/588272.588279
 *
 * @author Ralph Gasser
 * @version 1.2.0
 */
class SphericalHarmonicsExtractor(
    input: Operator<Retrievable>,
    analyser: SphericalHarmonics,
    field: Schema.Field<Model3DContent, FloatVectorDescriptor>?,
    private val gridSize: Int,
    private val cap: Int,
    private val minL: Int,
    private val maxL: Int,
    parameters : Map<String,String>
) : AbstractExtractor<Model3DContent, FloatVectorDescriptor>(input, analyser, field, parameters) {

    init {
        require(this.minL < this.maxL) { "Parameter mismatch: min_l must be smaller than max_l. "}
    }

    /**
     * Internal method to check, if [Retrievable] matches this [Extractor] and should thus be processed.
     *
     * [FileSourceMetadataExtractor] implementation only works with [RetrievableWithSource] that contain a [FileSource].
     *
     * @param retrievable The [Retrievable] to check.
     * @return True on match, false otherwise,
     */
    override fun matches(retrievable: Retrievable): Boolean = retrievable.content.any { it.type == ContentType.MESH }

    /**
     * Internal method to perform extraction on [Retrievable].
     **
     * @param retrievable The [Retrievable] to process.
     * @return List of resulting [FloatVectorDescriptor]s.
     */
    override fun extract(retrievable: Retrievable): List<FloatVectorDescriptor> {
<<<<<<< HEAD
        val content = this.filterContent(retrievable)
        return content.flatMap { c -> c.content.getMaterials().flatMap { mat -> mat.meshes.map { mesh -> SphericalHarmonics.analyse(mesh, this.gridSize, this.minL, this.maxL, this.cap).copy(field = this.field) } } }
=======
        val content = retrievable.content.filterIsInstance<Model3DContent>()
        return content.flatMap { c -> c.content.getMaterials().flatMap { mat -> mat.materialMeshes.map { mesh -> SphericalHarmonics.analyse(mesh, this.gridSize, this.minL, this.maxL, this.cap).copy(field = this.field) } } }
>>>>>>> 9fee7e57
    }
}<|MERGE_RESOLUTION|>--- conflicted
+++ resolved
@@ -52,12 +52,7 @@
      * @return List of resulting [FloatVectorDescriptor]s.
      */
     override fun extract(retrievable: Retrievable): List<FloatVectorDescriptor> {
-<<<<<<< HEAD
         val content = this.filterContent(retrievable)
-        return content.flatMap { c -> c.content.getMaterials().flatMap { mat -> mat.meshes.map { mesh -> SphericalHarmonics.analyse(mesh, this.gridSize, this.minL, this.maxL, this.cap).copy(field = this.field) } } }
-=======
-        val content = retrievable.content.filterIsInstance<Model3DContent>()
         return content.flatMap { c -> c.content.getMaterials().flatMap { mat -> mat.materialMeshes.map { mesh -> SphericalHarmonics.analyse(mesh, this.gridSize, this.minL, this.maxL, this.cap).copy(field = this.field) } } }
->>>>>>> 9fee7e57
     }
 }