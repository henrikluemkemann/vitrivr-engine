--- conflicted
+++ resolved
@@ -41,11 +41,7 @@
     runtimeOnly group: 'com.twelvemonkeys.imageio', name: 'imageio-pdf', version: version_twelvemonkeys
 
     /** NightMonkeys for advancaded image formats (HEIF & WEBP). */
-<<<<<<< HEAD
-    implementation group: 'com.github.gotson.nightmonkeys', name: 'imageio-heif', version: version_nightmonkeys
-=======
     //implementation group: 'com.github.gotson.nightmonkeys', name: 'imageio-heif', version: version_nightmonkeys
->>>>>>> 7c404890
 }
 
 /* Publication of vitrivr engine index to Maven Central. */
