package org.vitrivr.engine.index.enumerate

import io.github.oshai.kotlinlogging.KLogger
import io.github.oshai.kotlinlogging.KotlinLogging
import kotlinx.coroutines.CoroutineScope
import kotlinx.coroutines.Dispatchers
import kotlinx.coroutines.cancel
import kotlinx.coroutines.flow.Flow
import kotlinx.coroutines.flow.flow
import kotlinx.coroutines.flow.flowOn
import org.vitrivr.engine.core.context.IndexContext
import org.vitrivr.engine.core.operators.ingest.Enumerator
import org.vitrivr.engine.core.operators.ingest.EnumeratorFactory
import org.vitrivr.engine.core.source.MediaType
import org.vitrivr.engine.core.source.Source
import org.vitrivr.engine.core.source.file.FileSource
import org.vitrivr.engine.core.source.file.MimeType
import java.nio.file.*
<<<<<<< HEAD
=======
import java.util.stream.Stream
>>>>>>> 7abddd0d
import kotlin.coroutines.cancellation.CancellationException
import kotlin.io.path.Path
import kotlin.io.path.isRegularFile

/**
 * An [Enumerator] that enumerates a [Path] in a file system.
 *
 * @author Luca Rossetto
 * @author Ralph Gasser
 * @version 1.0.0
 */
class FileSystemEnumerator : EnumeratorFactory {

    private val logger: KLogger = KotlinLogging.logger {}

    /**
     * Creates a new [Enumerator] instance from this [FileSystemEnumerator].
     * @param name The name of the [Enumerator]
     * @param context The [IndexContext] to use.
     */
    override fun newOperator(
        name: String,
        context: IndexContext,
        mediaTypes: List<MediaType>
    ): Enumerator {
        val path = Path(context[name,"path"] ?: throw IllegalArgumentException("Path is required"))
        val depth = (context[name,"depth"] ?: Int.MAX_VALUE.toString()).toInt()
        val skip = context[name,"skip"]?.toLongOrNull() ?: 0L
        val limit = context[name,"limit"]?.toLongOrNull() ?: Long.MAX_VALUE
        logger.info { "Enumerator: FileSystemEnumerator with path: $path, depth: $depth, mediaTypes: $mediaTypes, skip: $skip, limit: ${if (limit == Long.MAX_VALUE) "none" else limit}" }
        return Instance(path, depth, mediaTypes, skip, limit)
    }

    /**
     * Creates a new [Enumerator] instance from this [FileSystemEnumerator].
     * @param name The name of the [Enumerator]
     * @param context The [IndexContext] to use.
     * @param inputs Is ignored.
     */
    override fun newOperator(
        name: String,
        context: IndexContext,
        mediaTypes: List<MediaType>,
        inputs: Stream<*>?
    ): Enumerator {
        return newOperator(name, context, mediaTypes)
    }

    /**
     * The [Enumerator] returned by this [FileSystemEnumerator].
     */
    private class Instance(
        private val path: Path,
        private val depth: Int = Int.MAX_VALUE,
        private val mediaTypes: Collection<MediaType> = MediaType.allValid,
        private val skip: Long = 0,
        private val limit: Long = Long.MAX_VALUE
    ) : Enumerator {
        private val logger: KLogger = KotlinLogging.logger {}

        override fun toFlow(scope: CoroutineScope): Flow<Source> = flow {

            logger.debug { "In flow: Start Enumerating with path: $path, depth: $depth, mediaTypes: $mediaTypes, skip: $skip, limit: $limit" }

            val stream = try {
                Files.walk(this@Instance.path, this@Instance.depth, FileVisitOption.FOLLOW_LINKS)
                    .filter { it.isRegularFile() }.skip(skip).limit(limit)
            } catch (ex: NoSuchFileException) {
                val mes = "In flow: Path ${this@Instance.path} does not exist."
                logger.error { mes }
                scope.coroutineContext.cancel(CancellationException(mes, ex))
                //currentCoroutineContext().cancel(CancellationException(mes, ex))
                return@flow
            }
            for (element in stream) {

                val type = MimeType.getMimeType(element) ?: continue
                if (type.mediaType in this@Instance.mediaTypes) {
                    val file = try {
                        FileSource(path = element, mimeType = type)
                    } catch (ex: FileSystemException) {
                        logger.error { "In flow: Failed to create FileSource for ${element.fileName} (${element.toUri()}). Skip!" }
                        continue
                    }
                    emit(file)
                    logger.debug { "In flow: Emitting source ${element.fileName} (${element.toUri()})" }
                }
            }
        }.flowOn(Dispatchers.IO)
    }
}<|MERGE_RESOLUTION|>--- conflicted
+++ resolved
@@ -16,10 +16,7 @@
 import org.vitrivr.engine.core.source.file.FileSource
 import org.vitrivr.engine.core.source.file.MimeType
 import java.nio.file.*
-<<<<<<< HEAD
-=======
 import java.util.stream.Stream
->>>>>>> 7abddd0d
 import kotlin.coroutines.cancellation.CancellationException
 import kotlin.io.path.Path
 import kotlin.io.path.isRegularFile
@@ -45,10 +42,10 @@
         context: IndexContext,
         mediaTypes: List<MediaType>
     ): Enumerator {
-        val path = Path(context[name,"path"] ?: throw IllegalArgumentException("Path is required"))
-        val depth = (context[name,"depth"] ?: Int.MAX_VALUE.toString()).toInt()
-        val skip = context[name,"skip"]?.toLongOrNull() ?: 0L
-        val limit = context[name,"limit"]?.toLongOrNull() ?: Long.MAX_VALUE
+        val path = Path(context[name, "path"] ?: throw IllegalArgumentException("Path is required"))
+        val depth = (context[name, "depth"] ?: Int.MAX_VALUE.toString()).toInt()
+        val skip = context[name, "skip"]?.toLongOrNull() ?: 0L
+        val limit = context[name, "limit"]?.toLongOrNull() ?: Long.MAX_VALUE
         logger.info { "Enumerator: FileSystemEnumerator with path: $path, depth: $depth, mediaTypes: $mediaTypes, skip: $skip, limit: ${if (limit == Long.MAX_VALUE) "none" else limit}" }
         return Instance(path, depth, mediaTypes, skip, limit)
     }
