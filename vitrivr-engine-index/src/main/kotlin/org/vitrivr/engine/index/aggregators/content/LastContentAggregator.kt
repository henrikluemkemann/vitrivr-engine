package org.vitrivr.engine.index.aggregators.content

import org.vitrivr.engine.core.context.Context
import org.vitrivr.engine.core.context.IndexContext
import org.vitrivr.engine.core.model.content.element.ContentElement
import org.vitrivr.engine.core.model.retrievable.Ingested
import org.vitrivr.engine.core.model.retrievable.Retrievable
import org.vitrivr.engine.core.operators.Operator
import org.vitrivr.engine.core.operators.general.Transformer
import org.vitrivr.engine.core.operators.general.TransformerFactory

/**
 * A [Transformer] that selects the last [ContentElement] of each type in an [Ingested] and drops all the others.
 *
 * @author Ralph Gasser
 * @version 1.1.0
 */
class LastContentAggregator : TransformerFactory {

    /**
     * Returns an [LastContentAggregator.Instance].
     *
     * @param name The name of the [Transformer]
     * @param input The input [Operator].
     * @param context The [IndexContext] to use.
     * @return [LastContentAggregator.Instance]
     */
    override fun newTransformer(name: String, input: Operator<out Retrievable>, context: Context): Transformer = Instance(input, context, name)

    /**
     * The [Instance] returns by the [LastContentAggregator]
     */
<<<<<<< HEAD
    private class Instance(override val input: Operator<out Retrievable>, context: Context, override val name: String) : AbstractAggregator(input, context) {
=======
    private class Instance(override val input: Operator<out Retrievable>, context: Context, name: String) : AbstractAggregator(input, context, name, newContent = false) {
>>>>>>> 6cd74fb8
        override fun aggregate(content: List<ContentElement<*>>): List<ContentElement<*>> = content.groupBy { it.type }.mapNotNull { (_, elements) -> elements.lastOrNull() }
    }
}<|MERGE_RESOLUTION|>--- conflicted
+++ resolved
@@ -30,11 +30,7 @@
     /**
      * The [Instance] returns by the [LastContentAggregator]
      */
-<<<<<<< HEAD
-    private class Instance(override val input: Operator<out Retrievable>, context: Context, override val name: String) : AbstractAggregator(input, context) {
-=======
-    private class Instance(override val input: Operator<out Retrievable>, context: Context, name: String) : AbstractAggregator(input, context, name, newContent = false) {
->>>>>>> 6cd74fb8
+    private class Instance(override val input: Operator<out Retrievable>, context: Context, name: String) : AbstractAggregator(input, context, name) {
         override fun aggregate(content: List<ContentElement<*>>): List<ContentElement<*>> = content.groupBy { it.type }.mapNotNull { (_, elements) -> elements.lastOrNull() }
     }
 }