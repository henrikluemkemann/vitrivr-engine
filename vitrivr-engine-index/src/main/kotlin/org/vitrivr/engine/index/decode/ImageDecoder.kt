--- conflicted
+++ resolved
@@ -38,15 +38,11 @@
     /**
      * The [Decoder] returned by this [ImageDecoder].
      */
-<<<<<<< HEAD
     private class Instance(override val input: Enumerator, private val context: IndexContext, override val name: String) : Decoder {
 
         /** [KLogger] instance. */
         private val logger: KLogger = KotlinLogging.logger {}
 
-=======
-    private class Instance(override val input: Enumerator, private val context: IndexContext, private val name: String) : Decoder {
->>>>>>> 6cd74fb8
         override fun toFlow(scope: CoroutineScope): Flow<Retrievable> = this.input.toFlow(scope).mapNotNull { sourceRetrievable ->
             val source = sourceRetrievable.filteredAttribute(SourceAttribute::class.java)?.source ?: return@mapNotNull null
             if (source.type != MediaType.IMAGE) {
