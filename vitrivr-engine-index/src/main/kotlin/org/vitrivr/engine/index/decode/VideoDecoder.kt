package org.vitrivr.engine.index.decode

import io.github.oshai.kotlinlogging.KLogger
import io.github.oshai.kotlinlogging.KotlinLogging
import kotlinx.coroutines.CoroutineScope
import kotlinx.coroutines.channels.BufferOverflow
import kotlinx.coroutines.channels.Channel.Factory.RENDEZVOUS
import kotlinx.coroutines.channels.ProducerScope
import kotlinx.coroutines.flow.Flow
import kotlinx.coroutines.flow.buffer
import kotlinx.coroutines.flow.channelFlow
import org.bytedeco.javacv.FFmpegFrameGrabber
import org.bytedeco.javacv.Frame
import org.bytedeco.javacv.FrameGrabber
import org.bytedeco.javacv.Java2DFrameConverter
import org.vitrivr.engine.core.context.IndexContext
import org.vitrivr.engine.core.model.content.Content
import org.vitrivr.engine.core.model.content.element.AudioContent
import org.vitrivr.engine.core.model.content.element.ImageContent
import org.vitrivr.engine.core.model.relationship.Relationship
import org.vitrivr.engine.core.model.retrievable.Ingested
import org.vitrivr.engine.core.model.retrievable.Retrievable
import org.vitrivr.engine.core.model.retrievable.attributes.SourceAttribute
import org.vitrivr.engine.core.model.retrievable.attributes.time.TimeRangeAttribute
import org.vitrivr.engine.core.operators.ingest.Decoder
import org.vitrivr.engine.core.operators.ingest.DecoderFactory
import org.vitrivr.engine.core.operators.ingest.Enumerator
import org.vitrivr.engine.core.source.MediaType
import org.vitrivr.engine.core.source.Metadata
import org.vitrivr.engine.core.source.Source
import java.awt.image.BufferedImage
import java.nio.ShortBuffer
import java.util.*
import java.util.concurrent.TimeUnit


/**
 * A [Decoder] that can decode [ImageContent] and [AudioContent] from a [Source] of [MediaType.VIDEO].
 *
 * @author Fynn Firouz Faber
 * @author Ralph Gasser
 * @version 2.0.0
 */
class VideoDecoder : DecoderFactory {

    override fun newDecoder(name: String, input: Enumerator, context: IndexContext): Decoder {
        val video = context[name, "video"]?.let { it.lowercase() == "true" } ?: true
        val audio = context[name, "audio"]?.let { it.lowercase() == "true" } ?: true
        val keyFrames = context[name, "keyFrames"]?.let { it.lowercase() == "true" } ?: false
        val timeWindowMs = context[name, "timeWindowMs"]?.toLongOrNull() ?: 500L
        return Instance(input, context, video, audio, keyFrames, timeWindowMs)
    }


    /**
     * The [Decoder] returned by this [VideoDecoder].
     */
    private class Instance(
        override val input: Enumerator,
        private val context: IndexContext,
        private val video: Boolean = true,
        private val audio: Boolean = true,
        private val keyFrames: Boolean = false,
        private val timeWindowMs: Long = 500L,
    ) : Decoder {

        /** [KLogger] instance. */
        private val logger: KLogger = KotlinLogging.logger {}

        /**
         * Converts this [VideoDecoder] to a [Flow] of [Content] elements.
         *
         * Produces [ImageContent] and [AudioContent] elements.
         *
         * @param scope The [CoroutineScope] used for conversion.
         * @return [Flow] of [Content]
         */
        override fun toFlow(scope: CoroutineScope): Flow<Retrievable> = channelFlow {
            val channel = this
            this@Instance.input.toFlow(scope).collect { sourceRetrievable ->
                /* Extract source. */
                val source = sourceRetrievable.filteredAttribute(SourceAttribute::class.java)?.source ?: return@collect
                if (source.type != MediaType.VIDEO) {
                    logger.debug { "In flow: Skipping source ${source.name} (${source.sourceId}) because it is not of type VIDEO." }
                    return@collect
                }

                /*Determine end of time window. */
                var windowEnd = TimeUnit.MILLISECONDS.toMicros(this@Instance.timeWindowMs)

                /* Decode video and audio. */
                source.newInputStream().use { input ->
                    var error = false
                    FFmpegFrameGrabber(input).use { grabber ->
                        /* Configure FFmpegFrameGrabber. */
                        grabber.imageMode = FrameGrabber.ImageMode.COLOR
                        grabber.sampleMode = FrameGrabber.SampleMode.SHORT

                        logger.info { "Start decoding source ${source.name} (${source.sourceId})" }
                        try {
                            grabber.start()

                            /* Extract and enrich source metadata. */
                            source.metadata[Metadata.METADATA_KEY_VIDEO_FPS] = grabber.videoFrameRate
                            source.metadata[Metadata.METADATA_KEY_IMAGE_WIDTH] = grabber.imageWidth
                            source.metadata[Metadata.METADATA_KEY_IMAGE_HEIGHT] = grabber.imageHeight
                            source.metadata[Metadata.METADATA_KEY_AUDIO_CHANNELS] = grabber.audioChannels
                            source.metadata[Metadata.METADATA_KEY_AUDIO_SAMPLERATE] = grabber.sampleRate
                            source.metadata[Metadata.METADATA_KEY_AUDIO_SAMPLESIZE] = grabber.sampleFormat

                            /* Start extraction of frames. */
                            val imageBuffer = LinkedList<Pair<BufferedImage, Long>>()
                            val audioBuffer = LinkedList<Pair<ShortBuffer, Long>>()

                            /* Flags indicating that video / audio is ready to be emitted. */
                            var videoReady = !this@Instance.video
                            var audioReady = !this@Instance.audio

                            do {
                                val frame = grabber.grabFrame(this@Instance.audio, this@Instance.video, true, this@Instance.keyFrames, true) ?: break
                                when (frame.type) {
                                    Frame.Type.VIDEO -> {
                                        imageBuffer.add(Java2DFrameConverter().use { it.convert(frame) to frame.timestamp })
                                        if (frame.timestamp > windowEnd) videoReady = true
                                    }

                                    Frame.Type.AUDIO -> {
                                        val samples = frame.samples.firstOrNull() as? ShortBuffer
                                        if (samples != null) {
                                            audioBuffer.add(ShortBuffer.allocate(samples.limit()).put(samples) to frame.timestamp)
                                        }
                                        if (frame.timestamp > windowEnd) audioReady = true
                                    }

                                    else -> { /* No op. */
                                    }
                                }

                                /* If enough frames have been collected, emit them. */
                                if (videoReady && audioReady) {
                                    emit(imageBuffer, audioBuffer, grabber, windowEnd, sourceRetrievable, channel)

                                    /* Reset counters and flags. */
                                    videoReady = !this@Instance.video
                                    audioReady = !this@Instance.audio

                                    /* Update window end. */
                                    windowEnd += TimeUnit.MILLISECONDS.toMicros(this@Instance.timeWindowMs)
                                }
                            } while (true)
                            logger.info { "Finished decoding video from source '${source.name}' (${source.sourceId})." }
                        } catch (exception: Exception) {
                            error = true
                            logger.error(exception) { "Failed to decode video from source '${source.name}' (${source.sourceId})." }
                        } finally {
                            grabber.stop()
                        }

                        /* Send source retrievable downstream as a signal that file has been decoded. */
                        if (!error) {
                            send(sourceRetrievable)
                        }
                    }
                }
            }
        }.buffer(capacity = RENDEZVOUS, onBufferOverflow = BufferOverflow.SUSPEND)

        private suspend fun emit(imageBuffer: LinkedList<Pair<BufferedImage, Long>>, audioBuffer: LinkedList<Pair<ShortBuffer, Long>>, grabber: FrameGrabber, timestampEnd: Long, source: Retrievable, channel: ProducerScope<Retrievable>) {
            /* Audio samples. */
            var audioSize = 0
            val emitImage = mutableListOf<BufferedImage>()
            val emitAudio = mutableListOf<ShortBuffer>()

            /* Drain buffers. */
            imageBuffer.removeIf {
                if (it.second <= timestampEnd) {
                    emitImage.add(it.first)
                    true
                } else {
                    false
                }
            }
            audioBuffer.removeIf {
                if (it.second <= timestampEnd) {
                    audioSize += it.first.limit()
                    emitAudio.add(it.first)
                    true
                } else {
                    false
                }
            }

            /* Prepare ingested with relationship to source. */
            val ingested = Ingested(UUID.randomUUID(), "SEGMENT", false)
            source.filteredAttribute(SourceAttribute::class.java)?.let { ingested.addAttribute(it) }
            ingested.addRelationship(Relationship.ByRef(ingested, "partOf", source, false))
            ingested.addAttribute(TimeRangeAttribute(timestampEnd - this@Instance.timeWindowMs, timestampEnd, TimeUnit.MILLISECONDS))

            /* Prepare and append audio content element. */
            if (emitAudio.size > 0) {
                val samples = ShortBuffer.allocate(audioSize)
                for (frame in emitAudio) {
                    samples.put(frame)
                }
                val audio = this.context.contentFactory.newAudioContent(grabber.audioChannels.toShort(), grabber.sampleRate, samples)
                ingested.addContent(audio)
            }

            /* Prepare and append image content element. */
            for (image in emitImage) {
                ingested.addContent(this.context.contentFactory.newImageContent(image))
            }

<<<<<<< HEAD
            /* Create and emit audio content. */
            val audio = this.context.contentFactory.newAudioContent(frame.audioChannels.toShort(), frame.sampleRate * 2, samples) // 2 bytes per sample
            channel.send(object : AudioContent by audio, SourcedContent.Temporal {
                override val source: Source = source
                override val timepointNs: Long = timestampNs
            })
=======
            /* Emit ingested. */
            channel.send(ingested)
>>>>>>> 541c980e
        }
    }
}<|MERGE_RESOLUTION|>--- conflicted
+++ resolved
@@ -211,17 +211,8 @@
                 ingested.addContent(this.context.contentFactory.newImageContent(image))
             }
 
-<<<<<<< HEAD
-            /* Create and emit audio content. */
-            val audio = this.context.contentFactory.newAudioContent(frame.audioChannels.toShort(), frame.sampleRate * 2, samples) // 2 bytes per sample
-            channel.send(object : AudioContent by audio, SourcedContent.Temporal {
-                override val source: Source = source
-                override val timepointNs: Long = timestampNs
-            })
-=======
             /* Emit ingested. */
             channel.send(ingested)
->>>>>>> 541c980e
         }
     }
 }