--- conflicted
+++ resolved
@@ -48,11 +48,7 @@
         val audio = context[name, "audio"]?.let { it.lowercase() == "true" } ?: true
         val keyFrames = context[name, "keyFrames"]?.let { it.lowercase() == "true" } ?: false
         val timeWindowMs = context[name, "timeWindowMs"]?.toLongOrNull() ?: 500L
-<<<<<<< HEAD
         return Instance(input, context, name, video, audio, keyFrames, timeWindowMs)
-=======
-        return Instance(input, context, video, audio, keyFrames, timeWindowMs, name)
->>>>>>> 6cd74fb8
     }
 
     /**
@@ -65,12 +61,7 @@
         private val video: Boolean = true,
         private val audio: Boolean = true,
         private val keyFrames: Boolean = false,
-<<<<<<< HEAD
-        private val timeWindowMs: Long = 500L
-=======
         private val timeWindowMs: Long = 500L,
-        private val name : String
->>>>>>> 6cd74fb8
     ) : Decoder {
 
         /** [KLogger] instance. */
