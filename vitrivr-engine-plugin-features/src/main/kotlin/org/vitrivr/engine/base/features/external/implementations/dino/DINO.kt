package org.vitrivr.engine.base.features.external.implementations.dino

import org.vitrivr.engine.base.features.external.ExternalAnalyser
import org.vitrivr.engine.base.features.external.common.ExternalWithFloatVectorDescriptorAnalyser
import org.vitrivr.engine.core.context.IndexContext
import org.vitrivr.engine.core.context.QueryContext
import org.vitrivr.engine.core.model.content.Content
import org.vitrivr.engine.core.model.content.element.ContentElement
import org.vitrivr.engine.core.model.content.element.ImageContent
import org.vitrivr.engine.core.model.descriptor.Descriptor
import org.vitrivr.engine.core.model.descriptor.vector.FloatVectorDescriptor
import org.vitrivr.engine.core.model.metamodel.Analyser
import org.vitrivr.engine.core.model.metamodel.Schema
import org.vitrivr.engine.core.model.retrievable.Retrievable
import org.vitrivr.engine.core.operators.Operator
import org.vitrivr.engine.core.operators.ingest.Extractor
import org.vitrivr.engine.core.operators.retrieve.Retriever
import java.util.*

/**
 * Implementation of the [DINO] [ExternalAnalyser], which derives the DINO feature from an [ImageContent] as [FloatVectorDescriptor].
 *
 * @author Rahel Arnold
 * @version 1.1.0
 */
class DINO : ExternalWithFloatVectorDescriptorAnalyser<ImageContent>() {

    override val contentClasses = setOf(ImageContent::class)
    override val descriptorClass = FloatVectorDescriptor::class

    /**
     * Generates a prototypical [FloatVectorDescriptor] for this [DINO].
     *
     * @return [FloatVectorDescriptor]
     */
    override fun prototype() = FloatVectorDescriptor(UUID.randomUUID(), UUID.randomUUID(), List(384) { 0.0f }, true)

    /**
     * Generates and returns a new [Extractor] instance for this [DINO].
     *
<<<<<<< HEAD
     * @param field The [Schema.Field] to create an [Extractor] for.
     * @param input The [Operator] that acts as input to the new [Extractor].
     * @param context The [IndexContext] to use with the [Extractor].
     * @param persisting True, if the results of the [Extractor] should be persisted.
     *
     * @return A new [Extractor] instance for this [DINO]
     * @throws [UnsupportedOperationException], if this [DINO] does not support the creation of an [Extractor] instance.
     */
    override fun newExtractor(field: Schema.Field<ImageContent, FloatVectorDescriptor>, input: Operator<Retrievable>, context: IndexContext, persisting: Boolean, parameters: Map<String, Any>): Extractor<ImageContent, FloatVectorDescriptor> {
        require(field.analyser == this) { "The field '${field.fieldName}' analyser does not correspond with this analyser. This is a programmer's error!" }
        return DINOExtractor(input, field, persisting)
=======
     * @param field [Schema.Field] to create the prototype for.
     * @return [FloatVectorDescriptor]
     */
    override fun prototype(field: Schema.Field<*,*>) = FloatVectorDescriptor(UUID.randomUUID(), UUID.randomUUID(), featureList, true)


    override fun newExtractor(
        field: Schema.Field<ImageContent, FloatVectorDescriptor>,
        input: Operator<Retrievable>,
        context: IndexContext,
        persisting: Boolean,
        parameters: Map<String, Any>
    ): Extractor<ImageContent, FloatVectorDescriptor> {
        require(field.analyser == this) { "" }
        logger.debug { "Creating new DINOExtractor for field '${field.fieldName}' with parameters $parameters." }
        return DINOExtractor(input, field, persisting, this)
>>>>>>> 8e80c172
    }

    /**
     * Generates and returns a new [Retriever] instance for this [DINO].
     *
     * @param field The [Schema.Field] to create an [Retriever] for.
     * @param content An array of [Content] elements to use with the [Retriever]
     * @param context The [QueryContext] to use with the [Retriever]
     *
     * @return A new [Retriever] instance for this [Analyser]
     * @throws [UnsupportedOperationException], if this [Analyser] does not support the creation of an [Retriever] instance.
     */
    override fun newRetrieverForContent(field: Schema.Field<ImageContent, FloatVectorDescriptor>, content: Collection<ImageContent>, context: QueryContext): Retriever<ImageContent, FloatVectorDescriptor> {
        require(field.analyser == this) { "The field '${field.fieldName}' analyser does not correspond with this analyser. This is a programmer's error!" }
        val host = field.parameters[HOST_PARAMETER_NAME] ?: HOST_PARAMETER_DEFAULT
        return this.newRetrieverForDescriptors(field, content.map { this.analyse(it, host) }, context)
    }

    /**
     * Generates and returns a new [Retriever] instance for this [DINO].
     *
     * @param field The [Schema.Field] to create an [Retriever] for.
     * @param descriptors An array of [Descriptor] elements to use with the [Retriever]
     * @param context The [QueryContext] to use with the [Retriever]
     *
     * @return A new [Retriever] instance for this [Analyser]
     * @throws [UnsupportedOperationException], if this [Analyser] does not support the creation of an [Retriever] instance.
     */
    override fun newRetrieverForDescriptors(field: Schema.Field<ImageContent, FloatVectorDescriptor>, descriptors: Collection<FloatVectorDescriptor>, context: QueryContext): Retriever<ImageContent, FloatVectorDescriptor> {
        require(field.analyser == this) { "The field '${field.fieldName}' analyser does not correspond with this analyser. This is a programmer's error!" }
        return DINORetriever(field, descriptors.first(), context)
    }

    /**
     * Requests the CLIP feature descriptor for the given [ContentElement].
     *
     * @param content The [ImageContent] for which to request the [DINO] feature descriptor.
     * @param hostname The hostname of the external feature descriptor service.
     * @return A list of CLIP feature descriptors.
     */
    override fun analyse(content: ImageContent, hostname: String): FloatVectorDescriptor {
        return FloatVectorDescriptor(UUID.randomUUID(), null, httpRequest(content, "${hostname.removeSuffix("/")}/extract/dino"), true)
    }
}<|MERGE_RESOLUTION|>--- conflicted
+++ resolved
@@ -1,5 +1,7 @@
 package org.vitrivr.engine.base.features.external.implementations.dino
 
+import io.github.oshai.kotlinlogging.KLogger
+import io.github.oshai.kotlinlogging.KotlinLogging
 import org.vitrivr.engine.base.features.external.ExternalAnalyser
 import org.vitrivr.engine.base.features.external.common.ExternalWithFloatVectorDescriptorAnalyser
 import org.vitrivr.engine.core.context.IndexContext
@@ -17,40 +19,40 @@
 import org.vitrivr.engine.core.operators.retrieve.Retriever
 import java.util.*
 
+private val logger: KLogger = KotlinLogging.logger {}
+
 /**
  * Implementation of the [DINO] [ExternalAnalyser], which derives the DINO feature from an [ImageContent] as [FloatVectorDescriptor].
  *
  * @author Rahel Arnold
- * @version 1.1.0
+ * @version 1.0.0
  */
 class DINO : ExternalWithFloatVectorDescriptorAnalyser<ImageContent>() {
 
     override val contentClasses = setOf(ImageContent::class)
     override val descriptorClass = FloatVectorDescriptor::class
 
+    // Default values for external API
+    private val endpoint: String = "http://localhost:8888/extract/dino" //TODO make configurable
+
+    // Size and list for prototypical descriptor
+    override val size = 384
+    override val featureList = List(size) { 0.0f }
+
+
+    /**
+     * Requests the DINO feature descriptor for the given [ContentElement].
+     *
+     * @param content The [ContentElement] for which to request the DINO feature descriptor.
+     * @return A list of DINO feature descriptors.
+     */
+    override fun requestDescriptor(content: ContentElement<*>): List<Float> {
+        return httpRequest(content, endpoint)
+    }
+
     /**
      * Generates a prototypical [FloatVectorDescriptor] for this [DINO].
      *
-     * @return [FloatVectorDescriptor]
-     */
-    override fun prototype() = FloatVectorDescriptor(UUID.randomUUID(), UUID.randomUUID(), List(384) { 0.0f }, true)
-
-    /**
-     * Generates and returns a new [Extractor] instance for this [DINO].
-     *
-<<<<<<< HEAD
-     * @param field The [Schema.Field] to create an [Extractor] for.
-     * @param input The [Operator] that acts as input to the new [Extractor].
-     * @param context The [IndexContext] to use with the [Extractor].
-     * @param persisting True, if the results of the [Extractor] should be persisted.
-     *
-     * @return A new [Extractor] instance for this [DINO]
-     * @throws [UnsupportedOperationException], if this [DINO] does not support the creation of an [Extractor] instance.
-     */
-    override fun newExtractor(field: Schema.Field<ImageContent, FloatVectorDescriptor>, input: Operator<Retrievable>, context: IndexContext, persisting: Boolean, parameters: Map<String, Any>): Extractor<ImageContent, FloatVectorDescriptor> {
-        require(field.analyser == this) { "The field '${field.fieldName}' analyser does not correspond with this analyser. This is a programmer's error!" }
-        return DINOExtractor(input, field, persisting)
-=======
      * @param field [Schema.Field] to create the prototype for.
      * @return [FloatVectorDescriptor]
      */
@@ -67,7 +69,6 @@
         require(field.analyser == this) { "" }
         logger.debug { "Creating new DINOExtractor for field '${field.fieldName}' with parameters $parameters." }
         return DINOExtractor(input, field, persisting, this)
->>>>>>> 8e80c172
     }
 
     /**
@@ -80,10 +81,13 @@
      * @return A new [Retriever] instance for this [Analyser]
      * @throws [UnsupportedOperationException], if this [Analyser] does not support the creation of an [Retriever] instance.
      */
-    override fun newRetrieverForContent(field: Schema.Field<ImageContent, FloatVectorDescriptor>, content: Collection<ImageContent>, context: QueryContext): Retriever<ImageContent, FloatVectorDescriptor> {
+    override fun newRetrieverForContent(
+        field: Schema.Field<ImageContent, FloatVectorDescriptor>,
+        content: Collection<ImageContent>,
+        context: QueryContext
+    ): Retriever<ImageContent, FloatVectorDescriptor> {
         require(field.analyser == this) { "The field '${field.fieldName}' analyser does not correspond with this analyser. This is a programmer's error!" }
-        val host = field.parameters[HOST_PARAMETER_NAME] ?: HOST_PARAMETER_DEFAULT
-        return this.newRetrieverForDescriptors(field, content.map { this.analyse(it, host) }, context)
+        return this.newRetrieverForDescriptors(field, this.processContent(content), context)
     }
 
     /**
@@ -96,19 +100,12 @@
      * @return A new [Retriever] instance for this [Analyser]
      * @throws [UnsupportedOperationException], if this [Analyser] does not support the creation of an [Retriever] instance.
      */
-    override fun newRetrieverForDescriptors(field: Schema.Field<ImageContent, FloatVectorDescriptor>, descriptors: Collection<FloatVectorDescriptor>, context: QueryContext): Retriever<ImageContent, FloatVectorDescriptor> {
+    override fun newRetrieverForDescriptors(
+        field: Schema.Field<ImageContent, FloatVectorDescriptor>,
+        descriptors: Collection<FloatVectorDescriptor>,
+        context: QueryContext
+    ): Retriever<ImageContent, FloatVectorDescriptor> {
         require(field.analyser == this) { "The field '${field.fieldName}' analyser does not correspond with this analyser. This is a programmer's error!" }
         return DINORetriever(field, descriptors.first(), context)
     }
-
-    /**
-     * Requests the CLIP feature descriptor for the given [ContentElement].
-     *
-     * @param content The [ImageContent] for which to request the [DINO] feature descriptor.
-     * @param hostname The hostname of the external feature descriptor service.
-     * @return A list of CLIP feature descriptors.
-     */
-    override fun analyse(content: ImageContent, hostname: String): FloatVectorDescriptor {
-        return FloatVectorDescriptor(UUID.randomUUID(), null, httpRequest(content, "${hostname.removeSuffix("/")}/extract/dino"), true)
-    }
 }