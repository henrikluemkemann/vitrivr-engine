--- conflicted
+++ resolved
@@ -7,6 +7,7 @@
 import org.vitrivr.engine.core.model.content.element.ImageContent
 import org.vitrivr.engine.core.model.content.element.TextContent
 import org.vitrivr.engine.core.model.descriptor.vector.FloatVectorDescriptor
+import org.vitrivr.engine.core.model.metamodel.Analyser
 import org.vitrivr.engine.core.model.metamodel.Schema
 import org.vitrivr.engine.core.model.retrievable.Retrievable
 import org.vitrivr.engine.core.operators.Operator
@@ -29,11 +30,7 @@
      *
      * @return [FloatVectorDescriptor]
      */
-<<<<<<< HEAD
-    override fun prototype(field: Schema.Field<*, *>): FloatVectorDescriptor = FloatVectorDescriptor(UUID.randomUUID(), UUID.randomUUID(), List(512) { 0.0f }, true)
-=======
     override fun prototype(field: Schema.Field<*,*>) = FloatVectorDescriptor(UUID.randomUUID(), UUID.randomUUID(), List(512) { 0.0f }, true)
->>>>>>> 4a9088f2
 
     /**
      * Generates and returns a new [Extractor] instance for this [CLIP].
