package org.vitrivr.engine.base.features.external.implementations.clip

import org.vitrivr.engine.base.features.external.common.ExternalWithFloatVectorDescriptorAnalyser
import org.vitrivr.engine.core.context.IndexContext
import org.vitrivr.engine.core.context.QueryContext
import org.vitrivr.engine.core.model.content.element.ContentElement
import org.vitrivr.engine.core.model.content.element.ImageContent
import org.vitrivr.engine.core.model.content.element.TextContent
import org.vitrivr.engine.core.model.descriptor.vector.FloatVectorDescriptor
import org.vitrivr.engine.core.model.metamodel.Analyser
import org.vitrivr.engine.core.model.metamodel.Schema
import org.vitrivr.engine.core.model.retrievable.Retrievable
import org.vitrivr.engine.core.operators.Operator
import org.vitrivr.engine.core.operators.ingest.Extractor
import org.vitrivr.engine.core.operators.retrieve.Retriever
import java.util.*

/**
 * Implementation of the [CLIP] [ExternalWithFloatVectorDescriptorAnalyser], which derives the CLIP feature from an [ImageContent] or [TextContent] as [FloatVectorDescriptor].
 *
 * @author Rahel Arnold
 * @version 1.1.0
 */
class CLIP : ExternalWithFloatVectorDescriptorAnalyser<ContentElement<*>>() {
    override val contentClasses = setOf(ImageContent::class, TextContent::class)
    override val descriptorClass = FloatVectorDescriptor::class

    /**
     * Generates a prototypical [FloatVectorDescriptor] for this [CLIP].
     *
     * @param field [Schema.Field] to create the prototype for.
     * @return [FloatVectorDescriptor]
     */
<<<<<<< HEAD
    override fun prototype(field: Schema.Field<*, *>) = FloatVectorDescriptor(UUID.randomUUID(), UUID.randomUUID(), this.featureList, true)
=======
    override fun prototype() = FloatVectorDescriptor(UUID.randomUUID(), UUID.randomUUID(), List(512) { 0.0f }, true)
>>>>>>> 28588b22

    /**
     * Generates and returns a new [Extractor] instance for this [CLIP].
     *
     * @param field The [Schema.Field] to create an [Extractor] for.
     * @param input The [Operator] that acts as input to the new [Extractor].
     * @param context The [IndexContext] to use with the [Extractor].
     * @param persisting True, if the results of the [Extractor] should be persisted.
     *
     * @return A new [Extractor] instance for this [CLIP]
     * @throws [UnsupportedOperationException], if this [CLIP] does not support the creation of an [Extractor] instance.
     */
    override fun newExtractor(
        field: Schema.Field<ContentElement<*>, FloatVectorDescriptor>,
        input: Operator<Retrievable>,
        context: IndexContext,
        persisting: Boolean,
        parameters: Map<String, Any>
    ): Extractor<ContentElement<*>, FloatVectorDescriptor> {
        require(field.analyser == this) { "The field '${field.fieldName}' analyser does not correspond with this analyser. This is a programmer's error!" }
        return CLIPExtractor(input, field, persisting)
    }

    /**
     * Generates and returns a new [Retriever] instance for this [CLIP].
     *
     * @param field The [Schema.Field] to create an [Retriever] for.
<<<<<<< HEAD
     * @param content An array of [ContentElement]s to use with the [Retriever]
=======
     * @param content An array of [ContentElement] elements to use with the [Retriever]
>>>>>>> 28588b22
     * @param context The [QueryContext] to use with the [Retriever]
     *
     * @return A new [Retriever] instance for this [CLIP]
     * @throws [UnsupportedOperationException], if this [CLIP] does not support the creation of an [Retriever] instance.
     */
    override fun newRetrieverForContent(field: Schema.Field<ContentElement<*>, FloatVectorDescriptor>, content: Collection<ContentElement<*>>, context: QueryContext): Retriever<ContentElement<*>, FloatVectorDescriptor> {
        val host = field.parameters[HOST_PARAMETER_NAME] ?: HOST_PARAMETER_DEFAULT
        return this.newRetrieverForDescriptors(field, content.map { this.analyse(it, host) }, context)
    }

    /**
     * Generates and returns a new [Retriever] instance for this [CLIP].
     *
     * @param field The [Schema.Field] to create an [Retriever] for.
     * @param descriptors An array of [FloatVectorDescriptor] elements to use with the [Retriever]
     * @param context The [QueryContext] to use with the [Retriever]
     *
     * @return A new [Retriever] instance for this [CLIP]
     * @throws [UnsupportedOperationException], if this [CLIP] does not support the creation of an [Retriever] instance.
     */
    override fun newRetrieverForDescriptors(field: Schema.Field<ContentElement<*>, FloatVectorDescriptor>, descriptors: Collection<FloatVectorDescriptor>, context: QueryContext): Retriever<ContentElement<*>, FloatVectorDescriptor> {
        require(field.analyser == this) { "The field '${field.fieldName}' analyser does not correspond with this analyser. This is a programmer's error!" }
        return CLIPRetriever(field, descriptors.first(), context)
    }

    /**
     * Requests the CLIP feature descriptor for the given [ContentElement].
     *
     * @param content The [ContentElement] for which to request the CLIP feature descriptor.
     * @param hostname The hostname of the external feature descriptor service.
     * @return A list of CLIP feature descriptors.
     */
    override fun analyse(content: ContentElement<*>, hostname: String): FloatVectorDescriptor = when (content) {
        is ImageContent -> FloatVectorDescriptor(UUID.randomUUID(), null, httpRequest(content, "${hostname.removeSuffix("/")}/extract/clip_image"), true)
        is TextContent -> FloatVectorDescriptor(UUID.randomUUID(), null, httpRequest(content, "${hostname.removeSuffix("/")}/extract/clip_text"), true)
        else -> throw IllegalArgumentException("Content '$content' not supported")
    }
}<|MERGE_RESOLUTION|>--- conflicted
+++ resolved
@@ -7,7 +7,6 @@
 import org.vitrivr.engine.core.model.content.element.ImageContent
 import org.vitrivr.engine.core.model.content.element.TextContent
 import org.vitrivr.engine.core.model.descriptor.vector.FloatVectorDescriptor
-import org.vitrivr.engine.core.model.metamodel.Analyser
 import org.vitrivr.engine.core.model.metamodel.Schema
 import org.vitrivr.engine.core.model.retrievable.Retrievable
 import org.vitrivr.engine.core.operators.Operator
@@ -28,14 +27,9 @@
     /**
      * Generates a prototypical [FloatVectorDescriptor] for this [CLIP].
      *
-     * @param field [Schema.Field] to create the prototype for.
      * @return [FloatVectorDescriptor]
      */
-<<<<<<< HEAD
-    override fun prototype(field: Schema.Field<*, *>) = FloatVectorDescriptor(UUID.randomUUID(), UUID.randomUUID(), this.featureList, true)
-=======
     override fun prototype() = FloatVectorDescriptor(UUID.randomUUID(), UUID.randomUUID(), List(512) { 0.0f }, true)
->>>>>>> 28588b22
 
     /**
      * Generates and returns a new [Extractor] instance for this [CLIP].
@@ -63,11 +57,7 @@
      * Generates and returns a new [Retriever] instance for this [CLIP].
      *
      * @param field The [Schema.Field] to create an [Retriever] for.
-<<<<<<< HEAD
-     * @param content An array of [ContentElement]s to use with the [Retriever]
-=======
      * @param content An array of [ContentElement] elements to use with the [Retriever]
->>>>>>> 28588b22
      * @param context The [QueryContext] to use with the [Retriever]
      *
      * @return A new [Retriever] instance for this [CLIP]
