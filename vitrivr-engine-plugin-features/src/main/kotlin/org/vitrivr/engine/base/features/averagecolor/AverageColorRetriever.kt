package org.vitrivr.engine.base.features.averagecolor

import io.github.oshai.kotlinlogging.KLogger
import io.github.oshai.kotlinlogging.KotlinLogging
import kotlinx.coroutines.CoroutineScope
import kotlinx.coroutines.flow.Flow
import kotlinx.coroutines.flow.flow
import org.vitrivr.engine.core.context.QueryContext
import org.vitrivr.engine.core.model.content.element.ImageContent
import org.vitrivr.engine.core.model.descriptor.vector.FloatVectorDescriptor
import org.vitrivr.engine.core.model.metamodel.Schema
import org.vitrivr.engine.core.model.query.basics.Distance
import org.vitrivr.engine.core.model.query.proximity.ProximityQuery
import org.vitrivr.engine.core.model.retrievable.Retrieved
import org.vitrivr.engine.core.model.retrievable.attributes.DistanceAttribute
import org.vitrivr.engine.core.model.retrievable.attributes.ScoreAttribute
import org.vitrivr.engine.core.operators.retrieve.Retriever

/**
 * [Retriever] implementation for the [AverageColor] analyser.
 *
 * @see [AverageColor]
 *
 * @author Luca Rossetto
 * @version 1.0.0
 */
class AverageColorRetriever(
    override val field: Schema.Field<ImageContent, FloatVectorDescriptor>,
    private val query: FloatVectorDescriptor,
    private val context: QueryContext
) : Retriever<ImageContent, FloatVectorDescriptor> {

    private val logger: KLogger = KotlinLogging.logger {}

    companion object {
        private const val MAXIMUM_DISTANCE = 3f
        fun scoringFunction(retrieved: Retrieved): Float {
            val distance = retrieved.filteredAttribute<DistanceAttribute>()?.distance ?: return 0f
            return 1f - (distance / MAXIMUM_DISTANCE)
        }
    }

    override fun toFlow(scope: CoroutineScope): Flow<Retrieved> {
        val k = this.context.getProperty(this.field.fieldName, "limit")?.toIntOrNull() ?: 1000 //TODO get limit
<<<<<<< HEAD
        val returnDescriptor =
            this.context.getProperty(this.field.fieldName, "returnDescriptor")?.toBooleanStrictOrNull() ?: false
        logger.debug { "Flow init with limit=$k and returnDescriptor=$returnDescriptor" }
        val reader = this.field.getReader()
        val query = ProximityQuery(
            descriptor = this.query,
            k = k,
            distance = Distance.MANHATTAN,
            withDescriptor = returnDescriptor
        )
        logger.trace{"Query: $query"}
=======
        val returnDescriptor = this.context.getProperty(this.field.fieldName, "returnDescriptor")?.toBooleanStrictOrNull() ?: false
        val reader = this.field.getReader()
        val query = ProximityQuery(value = this.query.vector, k = k, distance = Distance.MANHATTAN, fetchVector = returnDescriptor)
>>>>>>> 8cfc7e96
        return flow {
            reader.getAll(query).forEach {
                it.addAttribute(ScoreAttribute(scoringFunction(it)))
                emit(it)
            }
        }
    }
}<|MERGE_RESOLUTION|>--- conflicted
+++ resolved
@@ -42,23 +42,10 @@
 
     override fun toFlow(scope: CoroutineScope): Flow<Retrieved> {
         val k = this.context.getProperty(this.field.fieldName, "limit")?.toIntOrNull() ?: 1000 //TODO get limit
-<<<<<<< HEAD
-        val returnDescriptor =
-            this.context.getProperty(this.field.fieldName, "returnDescriptor")?.toBooleanStrictOrNull() ?: false
+        val returnDescriptor = this.context.getProperty(this.field.fieldName, "returnDescriptor")?.toBooleanStrictOrNull() ?: false
         logger.debug { "Flow init with limit=$k and returnDescriptor=$returnDescriptor" }
         val reader = this.field.getReader()
-        val query = ProximityQuery(
-            descriptor = this.query,
-            k = k,
-            distance = Distance.MANHATTAN,
-            withDescriptor = returnDescriptor
-        )
-        logger.trace{"Query: $query"}
-=======
-        val returnDescriptor = this.context.getProperty(this.field.fieldName, "returnDescriptor")?.toBooleanStrictOrNull() ?: false
-        val reader = this.field.getReader()
         val query = ProximityQuery(value = this.query.vector, k = k, distance = Distance.MANHATTAN, fetchVector = returnDescriptor)
->>>>>>> 8cfc7e96
         return flow {
             reader.getAll(query).forEach {
                 it.addAttribute(ScoreAttribute(scoringFunction(it)))
