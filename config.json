{
  "schemas": [
    {
<<<<<<< HEAD
      "name": "v3c",
=======
      "name": "V3C",
>>>>>>> c6bde69e
      "connection": {
        "database": "CottontailConnectionProvider",
        "parameters": {
          "host": "127.0.0.1",
          "port": "1865"
        }
      },
      "fields": [
        {
          "name": "averagecolor",
          "factory": "AverageColor"
        },
        {
          "name": "file",
          "factory": "FileSourceMetadata"
        },
        {
          "name": "video",
          "factory": "VideoSourceMetadata"
        },
        {
          "name": "time",
          "factory": "TemporalMetadata"
        },
        {
          "name": "clip",
          "factory": "CLIP",
          "parameters": {
            "host": "http://localhost:8888/"
          }
        },
        {
          "name": "dino",
          "factory": "DINO",
          "parameters": {
            "host": "http://localhost:8888/"
          }
        },
        {
          "name": "ocr",
          "factory": "OCR"
        },
        {
          "name": "whisperasr",
          "factory": "ASR"
        }
      ],
      "exporters": [
        {
          "name": "thumbnail",
          "factory": "ThumbnailExporter",
          "resolver": {
            "factory": "DiskResolver"
          }
        }
      ],
      "extractionPipelines": []
    },
    {
      "name": "MVK",
      "connection": {
        "database": "CottontailConnectionProvider",
        "parameters": {
          "host": "127.0.0.1",
          "port": "1865"
        }
      },
      "fields": [
        {
          "name": "averagecolor",
          "factory": "AverageColor"
        },
        {
          "name": "clip",
          "factory": "CLIP"
        },
        {
          "name": "dino",
          "factory": "DINO"
        },
        {
          "name": "file",
          "factory": "FileSourceMetadata"
        },
        {
          "name": "video",
          "factory": "VideoSourceMetadata"
        },
        {
          "name": "time",
          "factory": "TemporalMetadata"
        }
      ],
      "exporters": [
        {
          "name": "thumbnail",
          "factory": "ThumbnailExporter",
          "parameters": {
            "key": "ThumbnailExporter-value-schema"
          },
          "resolver": {
            "factory": "DiskResolver",
            "parameters": {
              "key": "DiskResolver-value-schema"
            }
          }
        }
      ]
    },
    {
      "name": "VBSLHE",
      "connection": {
        "database": "CottontailConnectionProvider",
        "parameters": {
          "host": "127.0.0.1",
          "port": "1865"
        }
      },
      "fields": [
        {
          "name": "averagecolor",
          "factory": "AverageColor"
        },
        {
          "name": "clip",
          "factory": "CLIP"
        },
        {
          "name": "dino",
          "factory": "DINO"
        },
        {
          "name": "file",
          "factory": "FileSourceMetadata"
        },
        {
          "name": "video",
          "factory": "VideoSourceMetadata"
        },
        {
          "name": "time",
          "factory": "TemporalMetadata"
        }
      ],
      "exporters": [
        {
          "name": "thumbnail",
          "factory": "ThumbnailExporter",
          "resolver": {
            "factory": "DiskResolver"
          }
        }
      ]
    }
  ]
}<|MERGE_RESOLUTION|>--- conflicted
+++ resolved
@@ -1,11 +1,7 @@
 {
   "schemas": [
     {
-<<<<<<< HEAD
-      "name": "v3c",
-=======
       "name": "V3C",
->>>>>>> c6bde69e
       "connection": {
         "database": "CottontailConnectionProvider",
         "parameters": {
