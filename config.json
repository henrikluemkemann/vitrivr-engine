{
  "schemas": [
    {
      "name": "V3C",
      "connection": {
        "database": "CottontailConnectionProvider",
        "parameters": {
          "host": "127.0.0.1",
          "port": "1865"
        }
      },
      "fields": [
        {
          "name": "averagecolor",
          "factory": "AverageColor"
        },
        {
          "name": "file",
          "factory": "FileSourceMetadata"
        },
        {
          "name": "video",
          "factory": "VideoSourceMetadata"
        },
        {
          "name": "time",
          "factory": "TemporalMetadata"
        },
        {
          "name": "clip",
          "factory": "DenseEmbedding",
          "parameters": {
            "host": "http://localhost:8888/",
            "model": "clip-vit-large-patch14"
          }
        },
        {
          "name": "dino",
          "factory": "DINO",
          "parameters": {
            "host": "http://localhost:8888/"
          }
        },
        {
          "name": "ocr",
          "factory": "OCR"
        },
        {
          "name": "whisperasr",
          "factory": "ASR"
        }
      ],
      "exporters": [
        {
          "name": "thumbnail",
          "factory": "ThumbnailExporter",
          "resolver": {
            "factory": "DiskResolver"
          }
        }
      ],
      "extractionPipelines": []
    },
    {
      "name": "MVK",
      "connection": {
        "database": "CottontailConnectionProvider",
        "parameters": {
          "host": "127.0.0.1",
          "port": "1865"
        }
      },
      "fields": [
        {
          "name": "averagecolor",
          "factory": "AverageColor"
        },
        {
          "name": "clip",
          "factory": "CLIP"
        },
        {
          "name": "dino",
          "factory": "DINO"
        },
        {
          "name": "file",
          "factory": "FileSourceMetadata"
        },
        {
          "name": "video",
          "factory": "VideoSourceMetadata"
        },
        {
          "name": "time",
          "factory": "TemporalMetadata"
        }
      ],
      "exporters": [
        {
          "name": "thumbnail",
          "factory": "ThumbnailExporter",
          "parameters": {
            "key": "ThumbnailExporter-value-schema"
          },
          "resolver": {
            "factory": "DiskResolver",
            "parameters": {
              "key": "DiskResolver-value-schema"
            }
          }
        }
      ]
    },
    {
      "name": "VBSLHE",
      "connection": {
        "database": "CottontailConnectionProvider",
        "parameters": {
          "host": "127.0.0.1",
          "port": "1865"
        }
      },
      "fields": [
        {
          "name": "averagecolor",
          "factory": "AverageColor"
        },
        {
          "name": "clip",
          "factory": "CLIP"
        },
        {
          "name": "dino",
          "factory": "DINO"
        },
        {
          "name": "file",
          "factory": "FileSourceMetadata"
        },
        {
          "name": "video",
          "factory": "VideoSourceMetadata"
        },
        {
          "name": "time",
          "factory": "TemporalMetadata"
        }
      ],
      "exporters": [
        {
          "name": "thumbnail",
          "factory": "ThumbnailExporter",
          "resolver": {
            "factory": "DiskResolver"
          }
        }
      ]
    },
    {
<<<<<<< HEAD
        "name": "FES-test",
        "connection": {
          "database": "CottontailConnectionProvider",
          "parameters": {
            "host": "127.0.0.1",
            "port": "1865"
          }
        },
        "fields": [
          {
            "name": "averagecolor",
            "factory": "AverageColor"
          },
          {
            "name": "clip",
            "factory": "DenseEmbedding",
            "parameters": {
              "host": "http://10.34.58.14:5001/",
              "model": "clip-vit-large-patch14",
              "length": "768"
            }
          },
          {
            "name": "file",
            "factory": "FileSourceMetadata"
          },
          {
              "name": "video",
              "factory": "VideoSourceMetadata"
          },
          {
              "name": "time",
              "factory": "TemporalMetadata"
          },
          {
            "name": "document_type",
            "factory": "ImageClassification",
            "parameters": {
              "host": "http://10.34.58.14:5001/",
              "model": "clip-vit-large-patch14",
              "classes": "text document,photograph,artwork",
              "threshold": "0.5",
              "top_k": "2"
            }
          },
            {
              "name": "caption",
              "factory": "ImageCaption",
              "parameters": {
                "host": "http://10.34.58.14:5002/",
                "prompt": "Question: Describe this image using a single adjective. Answer:"
              }
            },
          {
              "name": "asr",
              "factory": "ASR",
                "parameters": {
                  "host": "http://10.34.58.14:5003/",
                  "model": "whisper"
                }
          },
          {
            "name": "ocr",
            "factory": "OCR",
            "parameters": {
              "host": "http://10.34.58.14:5004/",
              "model": "tesseract"
            }
          },
          {
            "name": "time",
            "factory": "TemporalMetadata"
          }
        ]
=======
      "name": "PTT",
      "connection": {
        "database": "CottontailConnectionProvider",
        "parameters": {
          "host": "127.0.0.1",
          "port": "1865"
        }
      },
      "fields": [
        {
          "name": "averagecolor",
          "factory": "AverageColor"
        },
        {
          "name": "clip",
          "factory": "CLIP"
        },
        {
          "name": "dino",
          "factory": "DINO"
        },
        {
          "name": "file",
          "factory": "FileSourceMetadata"
        },
        {
          "name": "video",
          "factory": "VideoSourceMetadata"
        },
        {
          "name": "time",
          "factory": "TemporalMetadata"
        }
      ],
      "exporters": [
        {
          "name": "thumbnail",
          "factory": "ThumbnailExporter",
          "resolver": {
            "factory": "DiskResolver"
          }
        }
      ]
>>>>>>> 3fcd1cf9
    }
  ]
}<|MERGE_RESOLUTION|>--- conflicted
+++ resolved
@@ -28,10 +28,9 @@
         },
         {
           "name": "clip",
-          "factory": "DenseEmbedding",
-          "parameters": {
-            "host": "http://localhost:8888/",
-            "model": "clip-vit-large-patch14"
+          "factory": "CLIP",
+          "parameters": {
+            "host": "http://localhost:8888/"
           }
         },
         {
@@ -158,7 +157,51 @@
       ]
     },
     {
-<<<<<<< HEAD
+      "name": "PTT",
+      "connection": {
+        "database": "CottontailConnectionProvider",
+        "parameters": {
+          "host": "127.0.0.1",
+          "port": "1865"
+        }
+      },
+      "fields": [
+        {
+          "name": "averagecolor",
+          "factory": "AverageColor"
+        },
+        {
+          "name": "clip",
+          "factory": "CLIP"
+        },
+        {
+          "name": "dino",
+          "factory": "DINO"
+        },
+        {
+          "name": "file",
+          "factory": "FileSourceMetadata"
+        },
+        {
+          "name": "video",
+          "factory": "VideoSourceMetadata"
+        },
+        {
+          "name": "time",
+          "factory": "TemporalMetadata"
+        }
+      ],
+      "exporters": [
+        {
+          "name": "thumbnail",
+          "factory": "ThumbnailExporter",
+          "resolver": {
+            "factory": "DiskResolver"
+          }
+        }
+      ]
+    },
+    {
         "name": "FES-test",
         "connection": {
           "database": "CottontailConnectionProvider",
@@ -233,51 +276,6 @@
             "factory": "TemporalMetadata"
           }
         ]
-=======
-      "name": "PTT",
-      "connection": {
-        "database": "CottontailConnectionProvider",
-        "parameters": {
-          "host": "127.0.0.1",
-          "port": "1865"
-        }
-      },
-      "fields": [
-        {
-          "name": "averagecolor",
-          "factory": "AverageColor"
-        },
-        {
-          "name": "clip",
-          "factory": "CLIP"
-        },
-        {
-          "name": "dino",
-          "factory": "DINO"
-        },
-        {
-          "name": "file",
-          "factory": "FileSourceMetadata"
-        },
-        {
-          "name": "video",
-          "factory": "VideoSourceMetadata"
-        },
-        {
-          "name": "time",
-          "factory": "TemporalMetadata"
-        }
-      ],
-      "exporters": [
-        {
-          "name": "thumbnail",
-          "factory": "ThumbnailExporter",
-          "resolver": {
-            "factory": "DiskResolver"
-          }
-        }
-      ]
->>>>>>> 3fcd1cf9
     }
   ]
 }