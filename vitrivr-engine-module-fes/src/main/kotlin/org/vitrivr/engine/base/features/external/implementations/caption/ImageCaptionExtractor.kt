package org.vitrivr.engine.base.features.external.implementations.caption

import io.github.oshai.kotlinlogging.KotlinLogging
import org.vitrivr.engine.base.features.external.api.ConditionalImageCaptioningApi
import org.vitrivr.engine.base.features.external.api.ImageCaptioningApi
import org.vitrivr.engine.base.features.external.common.ExternalFesAnalyser
import org.vitrivr.engine.base.features.external.common.FesExtractor
import org.vitrivr.engine.base.features.external.implementations.caption.ImageCaption.Companion.PROMPT_PARAMETER_NAME
import org.vitrivr.engine.core.model.content.element.ContentElement
import org.vitrivr.engine.core.model.content.element.ImageContent
import org.vitrivr.engine.core.model.content.element.TextContent
import org.vitrivr.engine.core.model.content.impl.memory.InMemoryTextContent
import org.vitrivr.engine.core.model.descriptor.Descriptor
import org.vitrivr.engine.core.model.descriptor.scalar.TextDescriptor
import org.vitrivr.engine.core.model.metamodel.Schema
import org.vitrivr.engine.core.model.retrievable.Retrievable
import org.vitrivr.engine.core.operators.Operator
import java.util.*

val logger = KotlinLogging.logger {}

/**
 *
 * @author Ralph Gasser
 * @version 1.0
 */
<<<<<<< HEAD
class ImageCaptionExtractor : FesExtractor<ImageContent, TextDescriptor> {

    constructor(
        input: Operator<Retrievable>,
        field: Schema.Field<ImageContent, TextDescriptor>,
        analyser: ExternalFesAnalyser<ImageContent, TextDescriptor>,
        parameters: Map<String, String>
    ) : super(input, field, analyser, parameters)

    constructor(
        input: Operator<Retrievable>,
        name: String,
        analyser: ExternalFesAnalyser<ImageContent, TextDescriptor>,
        parameters: Map<String, String>
    ) : super(input, name, analyser, parameters)
=======
class ImageCaptionExtractor(
    input: Operator<Retrievable>,
    field: Schema.Field<ContentElement<*>, TextDescriptor>?,
    analyser: ExternalFesAnalyser<ContentElement<*>, TextDescriptor>,
    parameters: Map<String, String>
) : FesExtractor<ContentElement<*>, TextDescriptor>(input, field, analyser, parameters) {
>>>>>>> ddb33d35

    /** The [ImageCaptioningApi] used to perform extraction with. */
    private val captioningApi by lazy { ImageCaptioningApi(this.host, this.model, this.timeoutMs, this.pollingIntervalMs, this.retries) }

    /** The [ConditionalImageCaptioningApi] used to perform extraction with. */
    private val conditionalCaptioningApi by lazy { ConditionalImageCaptioningApi(this.host, this.model, this.timeoutMs, this.pollingIntervalMs, this.retries) }

    private fun makeCaption(imageContent: List<ImageContent>, text: List<String?>) : List<TextDescriptor> {
        val withTextIndices = text.mapIndexedNotNull { index, t -> if (t != null) index to t else null }
        val withoutTextIndices = text.mapIndexedNotNull { index, t -> if (t == null) index else null }


        val withTextResults = if (withTextIndices.isEmpty()) {
            emptyList()
        } else {
            this.conditionalCaptioningApi.analyseBatched(withTextIndices.map { imageContent[it.first] to InMemoryTextContent(it.second) })
        }
        val withoutTextResults = if (withoutTextIndices.isEmpty()) {
            emptyList()
        } else {
            this.captioningApi.analyseBatched(withoutTextIndices.map { imageContent[it] })
        }

        // merge results so they are in the same order as the input
        val results = mutableListOf<TextDescriptor>()
        var withTextIndex = 0
        var withoutTextIndex = 0
        for (i in text.indices) {
            if (text[i] != null) {
                results.add(TextDescriptor(UUID.randomUUID(),null,withTextResults[withTextIndex++],this.field))
            } else {
                results.add(TextDescriptor(UUID.randomUUID(),null,withoutTextResults[withoutTextIndex++]))
            }
        }
        return results
    }

    override fun extract(retrievables: List<Retrievable>): List<List<TextDescriptor>> {

        val content = retrievables.map { this.filterContent(it) }
        val imageContents = content.map { it.filterIsInstance<ImageContent>() }

        val texts : List<List<String?>> = content.map { it.filterIsInstance<TextContent>().map { it.content } }.mapIndexed { index, text -> if (text.isEmpty()) {
            List(imageContents[index].size) { this.parameters[PROMPT_PARAMETER_NAME] }
            } else {
                if (text.size != 1) {
                    logger.warn { "Text content has more than one element. Only the first element will be used as an image captioning prompt." }
                }
                List(imageContents[index].size) { text.first() }
            }
        }

        val flatResults = makeCaption(imageContents.flatten(), texts.flatten())

        var index = 0

        return retrievables.map { retrievable ->
            this.filterContent(retrievable).map {
                if (it !is ImageContent) {
                    null
                } else{
                flatResults[index++].also { TextDescriptor(it.id, retrievable.id, it.value, it.field) }
                }
            }.filterNotNull()
        }
    }
}<|MERGE_RESOLUTION|>--- conflicted
+++ resolved
@@ -24,7 +24,6 @@
  * @author Ralph Gasser
  * @version 1.0
  */
-<<<<<<< HEAD
 class ImageCaptionExtractor : FesExtractor<ImageContent, TextDescriptor> {
 
     constructor(
@@ -40,14 +39,6 @@
         analyser: ExternalFesAnalyser<ImageContent, TextDescriptor>,
         parameters: Map<String, String>
     ) : super(input, name, analyser, parameters)
-=======
-class ImageCaptionExtractor(
-    input: Operator<Retrievable>,
-    field: Schema.Field<ContentElement<*>, TextDescriptor>?,
-    analyser: ExternalFesAnalyser<ContentElement<*>, TextDescriptor>,
-    parameters: Map<String, String>
-) : FesExtractor<ContentElement<*>, TextDescriptor>(input, field, analyser, parameters) {
->>>>>>> ddb33d35
 
     /** The [ImageCaptioningApi] used to perform extraction with. */
     private val captioningApi by lazy { ImageCaptioningApi(this.host, this.model, this.timeoutMs, this.pollingIntervalMs, this.retries) }
