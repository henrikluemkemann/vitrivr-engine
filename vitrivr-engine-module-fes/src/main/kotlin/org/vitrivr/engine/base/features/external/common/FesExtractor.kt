package org.vitrivr.engine.base.features.external.common

import org.vitrivr.engine.base.features.external.common.ExternalFesAnalyser.Companion.HOST_PARAMETER_DEFAULT
import org.vitrivr.engine.base.features.external.common.ExternalFesAnalyser.Companion.HOST_PARAMETER_NAME
import org.vitrivr.engine.base.features.external.common.ExternalFesAnalyser.Companion.MODEL_PARAMETER_NAME
import org.vitrivr.engine.base.features.external.common.ExternalFesAnalyser.Companion.POLLINGINTERVAL_MS_PARAMETER_DEFAULT
import org.vitrivr.engine.base.features.external.common.ExternalFesAnalyser.Companion.POLLINGINTERVAL_MS_PARAMETER_NAME
import org.vitrivr.engine.base.features.external.common.ExternalFesAnalyser.Companion.RETRIES_PARAMETER_DEFAULT
import org.vitrivr.engine.base.features.external.common.ExternalFesAnalyser.Companion.RETRIES_PARAMETER_NAME
import org.vitrivr.engine.base.features.external.common.ExternalFesAnalyser.Companion.TIMEOUT_MS_PARAMETER_DEFAULT
import org.vitrivr.engine.core.features.AbstractBatchedExtractor
import org.vitrivr.engine.core.features.AbstractExtractor
import org.vitrivr.engine.core.model.content.element.ContentElement
import org.vitrivr.engine.core.model.descriptor.Descriptor
import org.vitrivr.engine.core.model.metamodel.Schema
import org.vitrivr.engine.core.model.retrievable.Retrievable
import org.vitrivr.engine.core.model.retrievable.attributes.CONTENT_AUTHORS_KEY
import org.vitrivr.engine.core.model.retrievable.attributes.ContentAuthorAttribute
import org.vitrivr.engine.core.operators.Operator
import org.vitrivr.engine.core.operators.ingest.Extractor

/**
 * An abstract [Extractor] implementation that is suitable for analysers that use the external Feature Extraction Server (FES) API.
 *
 * @author Fynn Faber
 * @version 1.1.0
 */
abstract class FesExtractor<C : ContentElement<*>, D : Descriptor<*>>(
    input: Operator<Retrievable>,
    field: Schema.Field<C, D>?,
    analyser: ExternalFesAnalyser<C, D>,
    protected val parameters: Map<String, String>,
<<<<<<< HEAD
) : AbstractBatchedExtractor<C, D>(input, analyser, field, parameters["batchSize"]?.toIntOrNull() ?: 1) {

    private val contentSources = parameters[CONTENT_AUTHORS_KEY]?.split(",")?.toSet()


=======
) : AbstractExtractor<C, D>(input, analyser, field) {
>>>>>>> 8d5ffbab
    /** Host of the FES API. */

    protected val host: String
        get() = this.parameters[HOST_PARAMETER_NAME] ?: HOST_PARAMETER_DEFAULT

    /** Name of the model that should be used. */
    protected val model: String
        get() = this.parameters[MODEL_PARAMETER_NAME] ?: throw IllegalStateException("Model parameter not set.")

    /** */
    protected val timeoutMs: Long
        get() = this.parameters[POLLINGINTERVAL_MS_PARAMETER_NAME]?.toLongOrNull() ?: TIMEOUT_MS_PARAMETER_DEFAULT

    /** */
    protected val pollingIntervalMs: Long
        get() = this.parameters[POLLINGINTERVAL_MS_PARAMETER_NAME]?.toLongOrNull() ?: POLLINGINTERVAL_MS_PARAMETER_DEFAULT

    /** */
    protected val retries: Int
        get() = parameters[RETRIES_PARAMETER_NAME]?.toIntOrNull() ?: RETRIES_PARAMETER_DEFAULT

    /**
     * Checks if the [Retrievable] matches this [Extractor] and should thus be processed.
     *
     * @param retrievable The [Retrievable] to check.
     * @return True on match, false otherwise,
     */
    override fun matches(retrievable: Retrievable): Boolean {
        val contentIds = this.contentSources?.let { retrievable.filteredAttribute(ContentAuthorAttribute::class.java)?.getContentIds(it) }
        return retrievable.content.any { content ->
            this.analyser.contentClasses.any { it.isInstance(content) && (contentIds?.contains(content.id) ?: false) }
        }
    }

    fun filterContent(retrievable: Retrievable): List<C> {
        val contentIds = this.contentSources?.let {
            retrievable.filteredAttribute(ContentAuthorAttribute::class.java)?.getContentIds(it)
        }
        return retrievable.content.filter { content ->
            this.analyser.contentClasses.any { it.isInstance(content) && (contentIds?.contains(content.id) ?: false) }
        }.map { it as C }
    }
}<|MERGE_RESOLUTION|>--- conflicted
+++ resolved
@@ -30,15 +30,7 @@
     field: Schema.Field<C, D>?,
     analyser: ExternalFesAnalyser<C, D>,
     protected val parameters: Map<String, String>,
-<<<<<<< HEAD
-) : AbstractBatchedExtractor<C, D>(input, analyser, field, parameters["batchSize"]?.toIntOrNull() ?: 1) {
-
-    private val contentSources = parameters[CONTENT_AUTHORS_KEY]?.split(",")?.toSet()
-
-
-=======
 ) : AbstractExtractor<C, D>(input, analyser, field) {
->>>>>>> 8d5ffbab
     /** Host of the FES API. */
 
     protected val host: String
