package org.vitrivr.engine.base.features.external.common

import org.vitrivr.engine.base.features.external.common.ExternalFesAnalyser.Companion.HOST_PARAMETER_DEFAULT
import org.vitrivr.engine.base.features.external.common.ExternalFesAnalyser.Companion.HOST_PARAMETER_NAME
import org.vitrivr.engine.base.features.external.common.ExternalFesAnalyser.Companion.MODEL_PARAMETER_NAME
import org.vitrivr.engine.base.features.external.common.ExternalFesAnalyser.Companion.POLLINGINTERVAL_MS_PARAMETER_DEFAULT
import org.vitrivr.engine.base.features.external.common.ExternalFesAnalyser.Companion.POLLINGINTERVAL_MS_PARAMETER_NAME
import org.vitrivr.engine.base.features.external.common.ExternalFesAnalyser.Companion.RETRIES_PARAMETER_DEFAULT
import org.vitrivr.engine.base.features.external.common.ExternalFesAnalyser.Companion.RETRIES_PARAMETER_NAME
import org.vitrivr.engine.base.features.external.common.ExternalFesAnalyser.Companion.TIMEOUT_MS_PARAMETER_DEFAULT
import org.vitrivr.engine.core.features.AbstractBatchedExtractor
import org.vitrivr.engine.core.features.AbstractExtractor
import org.vitrivr.engine.core.model.content.element.ContentElement
import org.vitrivr.engine.core.model.descriptor.Descriptor
import org.vitrivr.engine.core.model.metamodel.Schema
import org.vitrivr.engine.core.model.retrievable.Retrievable
import org.vitrivr.engine.core.model.retrievable.attributes.CONTENT_AUTHORS_KEY
import org.vitrivr.engine.core.model.retrievable.attributes.ContentAuthorAttribute
import org.vitrivr.engine.core.operators.Operator
import org.vitrivr.engine.core.operators.ingest.Extractor

/**
 * An abstract [Extractor] implementation that is suitable for analysers that use the external Feature Extraction Server (FES) API.
 *
 * @author Fynn Faber
 * @version 1.1.0
 */
<<<<<<< HEAD
abstract class FesExtractor<C : ContentElement<*>, D : Descriptor<*>> : AbstractBatchedExtractor<C, D> {

    protected val parameters: Map<String, String>
    private val contentSources: Set<String>?

    constructor(
        input: Operator<Retrievable>,
        field: Schema.Field<C, D>,
        analyser: ExternalFesAnalyser<C, D>,
        parameters: Map<String, String>
    ) : super(input, analyser, field, parameters["batchSize"]?.toIntOrNull() ?: 1) {
        this.parameters = parameters
        this.contentSources = parameters[CONTENT_AUTHORS_KEY]?.split(",")?.toSet()
    }

    constructor(
        input: Operator<Retrievable>,
        name: String,
        analyser: ExternalFesAnalyser<C, D>,
        parameters: Map<String, String>
    ) : super(input, analyser, name, parameters["batchSize"]?.toIntOrNull() ?: 1) {
        this.parameters = parameters
        this.contentSources = parameters[CONTENT_AUTHORS_KEY]?.split(",")?.toSet()
    }
=======
abstract class FesExtractor<C : ContentElement<*>, D : Descriptor<*>>(
    input: Operator<Retrievable>,
    field: Schema.Field<C, D>?,
    analyser: ExternalFesAnalyser<C, D>,
    parameters: Map<String, String>
) : AbstractBatchedExtractor<C, D>(input, analyser, field, parameters) {

>>>>>>> 2d86a8e5


    protected val host: String
        get() = this.parameters[HOST_PARAMETER_NAME] ?: HOST_PARAMETER_DEFAULT

    /** Name of the model that should be used. */
    protected val model: String
        get() = this.parameters[MODEL_PARAMETER_NAME] ?: throw IllegalStateException("Model parameter not set.")

    /** */
    protected val timeoutMs: Long
        get() = this.parameters[POLLINGINTERVAL_MS_PARAMETER_NAME]?.toLongOrNull()
            ?: TIMEOUT_MS_PARAMETER_DEFAULT

    /** */
    protected val pollingIntervalMs: Long
        get() = this.parameters[POLLINGINTERVAL_MS_PARAMETER_NAME]?.toLongOrNull()
            ?: POLLINGINTERVAL_MS_PARAMETER_DEFAULT

    /** */
    protected val retries: Int
        get() = parameters[RETRIES_PARAMETER_NAME]?.toIntOrNull() ?: RETRIES_PARAMETER_DEFAULT

    /**
     * Checks if the [Retrievable] matches this [Extractor] and should thus be processed.
     *
     * @param retrievable The [Retrievable] to check.
     * @return True on match, false otherwise,
     */
    override fun matches(retrievable: Retrievable): Boolean {
        val contentIds = this.contentSources?.let { retrievable.filteredAttribute(ContentAuthorAttribute::class.java)?.getContentIds(it) }
        return retrievable.content.any { content ->
            this.analyser.contentClasses.any { it.isInstance(content) && (contentIds?.contains(content.id) ?: false) }
        }
    }


}<|MERGE_RESOLUTION|>--- conflicted
+++ resolved
@@ -25,20 +25,17 @@
  * @author Fynn Faber
  * @version 1.1.0
  */
-<<<<<<< HEAD
 abstract class FesExtractor<C : ContentElement<*>, D : Descriptor<*>> : AbstractBatchedExtractor<C, D> {
 
     protected val parameters: Map<String, String>
-    private val contentSources: Set<String>?
 
     constructor(
         input: Operator<Retrievable>,
         field: Schema.Field<C, D>,
         analyser: ExternalFesAnalyser<C, D>,
         parameters: Map<String, String>
-    ) : super(input, analyser, field, parameters["batchSize"]?.toIntOrNull() ?: 1) {
+    ) : super(input, analyser, parameters[CONTENT_AUTHORS_KEY]?.split(",")?.toSet(), field, parameters["batchSize"]?.toIntOrNull() ?: 1) {
         this.parameters = parameters
-        this.contentSources = parameters[CONTENT_AUTHORS_KEY]?.split(",")?.toSet()
     }
 
     constructor(
@@ -46,20 +43,9 @@
         name: String,
         analyser: ExternalFesAnalyser<C, D>,
         parameters: Map<String, String>
-    ) : super(input, analyser, name, parameters["batchSize"]?.toIntOrNull() ?: 1) {
+    ) : super(input, analyser, parameters[CONTENT_AUTHORS_KEY]?.split(",")?.toSet(), name, parameters["batchSize"]?.toIntOrNull() ?: 1) {
         this.parameters = parameters
-        this.contentSources = parameters[CONTENT_AUTHORS_KEY]?.split(",")?.toSet()
     }
-=======
-abstract class FesExtractor<C : ContentElement<*>, D : Descriptor<*>>(
-    input: Operator<Retrievable>,
-    field: Schema.Field<C, D>?,
-    analyser: ExternalFesAnalyser<C, D>,
-    parameters: Map<String, String>
-) : AbstractBatchedExtractor<C, D>(input, analyser, field, parameters) {
-
->>>>>>> 2d86a8e5
-
 
     protected val host: String
         get() = this.parameters[HOST_PARAMETER_NAME] ?: HOST_PARAMETER_DEFAULT
