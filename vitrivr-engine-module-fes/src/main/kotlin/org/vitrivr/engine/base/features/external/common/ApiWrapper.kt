package org.vitrivr.engine.base.features.external.common

import io.github.oshai.kotlinlogging.KLogger
import io.github.oshai.kotlinlogging.KotlinLogging
import okhttp3.OkHttpClient
import org.openapitools.client.apis.*
import org.openapitools.client.models.*
import org.vitrivr.engine.core.model.content.element.AudioContent
import org.vitrivr.engine.core.util.extension.toDataURL
import java.awt.image.BufferedImage
import java.net.SocketTimeoutException
import java.util.*
import kotlin.reflect.jvm.internal.impl.descriptors.Visibilities.Private


private val logger: KLogger = KotlinLogging.logger {}

internal data class JobResult<S>(
    val status: JobState,
    val result: S?
)

internal class JobWrapper<T, S>(
    private val startJobFunc: (T) -> JobStatus,
    private val getJobResultFunc: (String) -> JobResult<S>,
    private val pollingIntervalMs: Long,
<<<<<<< HEAD
    private val timeoutMs: Long = 180000L
){
=======
    private val timeoutMs: Long = 60000
) {
>>>>>>> 9df3a5b5

    fun executeJob(inp: T): S {
        val jobStatus: JobStatus
        try {
            jobStatus = startJobFunc(inp)
        } catch (e: SocketTimeoutException) {
            logger.error { "Failed to start Job: API call timed out." }
            throw e
        }
        var jobResult = getJobResultFunc(jobStatus.id)
        var timeElapsed = 0L
        while (jobResult.status != JobState.complete) {
            if (timeElapsed >= timeoutMs) {
                logger.error { "Job with ID: ${jobStatus.id} timed out." }
                throw Exception("Job timed out.")
            }
            timeElapsed += pollingIntervalMs

            if (jobResult.status == JobState.failed) {
                logger.error { "Job with ID: ${jobStatus.id} failed." }
                throw Exception("Job failed.")
            }
            "Waiting for job completion. Current status: ${jobResult.status}"
                .let { logger.debug { it } }
        }

        Thread.sleep(this.pollingIntervalMs)
        jobResult = getJobResultFunc(jobStatus.id)

        return jobResult.result ?: "Job with ID: ${jobStatus.id} returned no result.".let {
            logger.error { it }
            throw Exception(it)
        }
    }
}

/*
    * Wrapper class for the external API.
    * @param hostName The hostname of the API.
    * @param model The model to use for the API.
    * @param timeoutSeconds The timeout in seconds for the API calls.
 */
class ApiWrapper(
    private val hostName: String,
    private val hostNames: List<String>,
    private val model: String,
    private val timeoutSeconds: Long,
    private val pollingIntervalMs: Long
) {

    private val okHttpClient = OkHttpClient().newBuilder()
        .readTimeout(timeoutSeconds, java.util.concurrent.TimeUnit.SECONDS)
        .build()
    private val textEmbeddingApi = TextEmbeddingApi(basePath = hostName, client = okHttpClient)
    private val imageEmbeddingApi = ImageEmbeddingApi(basePath = hostName, client = okHttpClient)
    private val imageEmbeddingApis: LinkedList<ImageEmbeddingApi?> =  LinkedList<ImageEmbeddingApi?>()
    private val imageCaptioningApi = ImageCaptioningApi(basePath = hostName, client = okHttpClient)
    private val zeroShotImageClassificationApi =
        ZeroShotImageClassificationApi(basePath = hostName, client = okHttpClient)
    private val conditionalImageCaptioningApi =
        ConditionalImageCaptioningApi(basePath = hostName, client = okHttpClient)
    private val faceEmbeddingApi = FaceEmbeddingApi(basePath = hostName, client = okHttpClient)
    private val objectDetectionApi = ObjectDetectionApi(basePath = hostName, client = okHttpClient)
    private val automatedSpeechRecognitionApi =
        AutomatedSpeechRecognitionApi(basePath = hostName, client = okHttpClient)
    private val opticalCharacterRecognitionApi =
        OpticalCharacterRecognitionApi(basePath = hostName, client = okHttpClient)

    init {
        logger.info { "Initialized API wrapper with host: $hostName, model: $model, timeout: $timeoutSeconds seconds, polling interval: $pollingIntervalMs ms" }
        for (host in hostNames) {
            imageEmbeddingApis.add(ImageEmbeddingApi(basePath = host, client = okHttpClient))
        }
    }

    /*
    * Method to get the text embedding for a given text.
    * @param text The text for which to get the embedding.
    * @return The embedding for the text.
     */
    fun textEmbedding(text: String): kotlin.collections.List<Float> {
        logger.info { "Starting text embedding for text: \"$text\"" }
        val input = TextEmbeddingInput(text)
        val job = JobWrapper<TextEmbeddingInput, TextEmbeddingOutput>(
            startJobFunc = { inp ->
                textEmbeddingApi.newJobApiTasksTextEmbeddingModelJobsPost(model, inp)
            },
            getJobResultFunc = { jobId ->
                textEmbeddingApi.getJobResultsApiTasksTextEmbeddingJobsJobGet(jobId).let {
                    JobResult(it.status, it.result)
                }
            },
            pollingIntervalMs = pollingIntervalMs
        )

        return job.executeJob(input).embedding.map { it.toFloat() }.also {
            logger.info { "Text embedding result: $it" }
        }
    }

    /*
    * Method to get the text embedding for a list of texts.
    * @param text The list of texts for which to get the embedding.
    * @return The embedding for the texts.
     */
    fun textEmbedding(text: kotlin.collections.List<String>): kotlin.collections.List<kotlin.collections.List<Float>> {
        logger.debug { "Starting batched text embedding for texts: \"$text\" (batch size: ${text.size} )" }
        val input = BatchedTextEmbeddingInput(text)
        val job = JobWrapper<BatchedTextEmbeddingInput, kotlin.collections.List<TextEmbeddingOutput>>(
            startJobFunc = { inp ->
                textEmbeddingApi.newBatchedJobApiTasksTextEmbeddingBatchedModelJobsPost(model, inp)
            },
            getJobResultFunc = { jobId ->
                textEmbeddingApi.getBatchedJobResultsApiTasksTextEmbeddingBatchedJobsJobGet(jobId).let {
                    JobResult(it.status, it.result)
                }
            },
            pollingIntervalMs = pollingIntervalMs
        )
        return job.executeJob(input).map { it.embedding.map { it.toFloat() } }.also {
            logger.debug { "Batched text embedding result: $it" }
        }
    }

    /*
    * Method to get the image embedding for a given image.
    * @param image The image for which to get the embedding.
    * @return The embedding for the image.
     */
    fun imageEmbedding(image: BufferedImage): kotlin.collections.List<Float> {
        logger.info { "Starting image embedding for image: \"$image\"" }
        val input = ImageEmbeddingInput(image.toDataURL())
        val job = JobWrapper<ImageEmbeddingInput, ImageEmbeddingOutput>(
            startJobFunc = { inp ->
                imageEmbeddingApi.newJobApiTasksImageEmbeddingModelJobsPost(model, inp)
            },
            getJobResultFunc = { jobId ->
                imageEmbeddingApi.getJobResultsApiTasksImageEmbeddingJobsJobGet(jobId).let {
                    JobResult(it.status, it.result)
                }
            },
            pollingIntervalMs = pollingIntervalMs
        )
        return job.executeJob(input).embedding.map { it.toFloat() }.also {
            logger.info { "Image embedding result: $it" }
        }
    }

    /*
    * Method to get the image embedding for a list of images.
    * @param image The list of images for which to get the embedding.
    * @return The embedding for the images.
     */
    fun imageEmbedding(image: kotlin.collections.List<BufferedImage>): kotlin.collections.List<kotlin.collections.List<Float>>? {

        logger.debug { "Starting batched image embedding for images: \"$image\" (batch size: ${image.size})" }
        val input = BatchedImageEmbeddingInput(image.map { it.toDataURL() })
        val job = JobWrapper<BatchedImageEmbeddingInput, kotlin.collections.List<ImageEmbeddingOutput>>(
            startJobFunc = { inp ->
                imageEmbeddingApi.newBatchedJobApiTasksImageEmbeddingBatchedModelJobsPost(model, inp)
            },
            getJobResultFunc = { jobId ->
                imageEmbeddingApi.getBatchedJobResultsApiTasksImageEmbeddingBatchedJobsJobGet(jobId).let {
                    JobResult(it.status, it.result)
                }
            },
            pollingIntervalMs = pollingIntervalMs
        )
        return job.executeJob(input).map { it.embedding.map { it.toFloat() } }.also {
            logger.debug { "Batched image embedding result: $it" }
        }
    }

    /*
    * Method to get the image captioning for a given image.
    * @param image The image for which to get the caption.
    * @return The caption for the image.
     */
    fun imageCaptioning(image: BufferedImage): String {
        logger.info { "Starting image captioning for image: \"$image\"" }
        val input = ImageCaptioningInput(image.toDataURL())
        val job = JobWrapper<ImageCaptioningInput, ImageCaptioningOutput>(
            startJobFunc = { inp ->
                imageCaptioningApi.newJobApiTasksImageCaptioningModelJobsPost(model, inp)
            },
            getJobResultFunc = { jobId ->
                imageCaptioningApi.getJobResultsApiTasksImageCaptioningJobsJobGet(jobId).let {
                    JobResult(it.status, it.result)
                }
            },
            pollingIntervalMs = pollingIntervalMs
        )
        return job.executeJob(input).caption.also {
            logger.info { "Image captioning result: $it" }
        }
    }

    /*
    * Method to get the image captioning for a list of images.
    * @param image The list of images for which to get the caption.
    * @return The caption for the images.
     */
    fun imageCaptioning(image: kotlin.collections.List<BufferedImage>): kotlin.collections.List<String> {
        logger.info { "Starting batched image captioning for images: \"$image\" (batch size: ${image.size})" }
        val input = BatchedImageCaptioningInput(image.map { it.toDataURL() })
        val job = JobWrapper<BatchedImageCaptioningInput, kotlin.collections.List<ImageCaptioningOutput>>(
            startJobFunc = { inp ->
                imageCaptioningApi.newBatchedJobApiTasksImageCaptioningBatchedModelJobsPost(model, inp)
            },
            getJobResultFunc = { jobId ->
                imageCaptioningApi.getBatchedJobResultsApiTasksImageCaptioningBatchedJobsJobGet(jobId).let {
                    JobResult(it.status, it.result)
                }
            },
            pollingIntervalMs = pollingIntervalMs
        )
        return job.executeJob(input).map { it.caption }.also {
            logger.info { "Batched image captioning result: $it" }
        }
    }

    /*
    * Method to get the zero shot image classification for a given image.
    * @param image The image for which to get the classification.
    * @param labels The list of labels to classify the image.
    * @return The classification probabilities for the image.
     */
    fun zeroShotImageClassification(
        image: BufferedImage,
        labels: kotlin.collections.List<String>
    ): kotlin.collections.List<Float> {
        logger.info { "Starting zero shot image classification for image: \"$image\"" }
        val input = ZeroShotImageClassificationInput(image.toDataURL(), labels)
        val job = JobWrapper<ZeroShotImageClassificationInput, ZeroShotImageClassificationOutput>(
            startJobFunc = { inp ->
                zeroShotImageClassificationApi.newJobApiTasksZeroShotImageClassificationModelJobsPost(model, inp)
            },
            getJobResultFunc = { jobId ->
                zeroShotImageClassificationApi.getJobResultsApiTasksZeroShotImageClassificationJobsJobGet(jobId).let {
                    JobResult(it.status, it.result)
                }
            },
            pollingIntervalMs = pollingIntervalMs
        )
        return job.executeJob(input).probabilities.map { it.toFloat() }.also {
            logger.info { "Zero shot image classification result: $it" }
        }
    }

    /*
    * Method to get the zero shot image classification for a list of images.
    * @param image The list of images for which to get the classification.
    * @param labels The list of labels to classify the images.
    * @return The classification probabilities for the images.
     */
    fun zeroShotImageClassification(
        image: kotlin.collections.List<BufferedImage>,
        labels: kotlin.collections.List<String>
    ): kotlin.collections.List<kotlin.collections.List<Float>> {
        logger.info { "Starting batched zero shot image classification for images: \"$image\" (batch size: ${image.size})" }
        val input = BatchedZeroShotImageClassificationInput(image.map { it.toDataURL() }, labels)
        val job =
            JobWrapper<BatchedZeroShotImageClassificationInput, kotlin.collections.List<ZeroShotImageClassificationOutput>>(
                startJobFunc = { inp ->
                    zeroShotImageClassificationApi.newBatchedJobApiTasksZeroShotImageClassificationBatchedModelJobsPost(
                        model,
                        inp
                    )
                },
                getJobResultFunc = { jobId ->
                    zeroShotImageClassificationApi.getBatchedJobResultsApiTasksZeroShotImageClassificationBatchedJobsJobGet(
                        jobId
                    ).let {
                        JobResult(it.status, it.result)
                    }
                },
                pollingIntervalMs = pollingIntervalMs
            )
        return job.executeJob(input).map { it.probabilities.map { it.toFloat() } }.also {
            logger.info { "Batched zero shot image classification result: $it" }
        }
    }

    /*
    * Method to get the conditional image captioning for a given image.
    * @param image The image for which to get the caption.
    * @param text The text to condition the caption on.
    * @return The caption for the image.
     */
    fun conditionalImageCaptioning(image: BufferedImage, text: String): String {
        logger.info { "Starting conditional image captioning for image: \"$image\"" }
        val input = ConditionalImageCaptioningInput(image.toDataURL(), text)
        val job = JobWrapper<ConditionalImageCaptioningInput, ConditionalImageCaptioningOutput>(
            startJobFunc = { inp ->
                conditionalImageCaptioningApi.newJobApiTasksConditionalImageCaptioningModelJobsPost(model, inp)
            },
            getJobResultFunc = { jobId ->
                conditionalImageCaptioningApi.getJobResultsApiTasksConditionalImageCaptioningJobsJobGet(jobId).let {
                    JobResult(it.status, it.result)
                }
            },
            pollingIntervalMs = pollingIntervalMs
        )
        return job.executeJob(input).caption.also {
            logger.info { "Conditional image captioning result: $it" }
        }
    }

    /*
    * Method to get the conditional image captioning for a list of images.
    * @param image The list of images for which to get the caption.
    * @param text The list of texts to condition the caption on.
    * @return The caption for the images.
     */
    fun conditionalImageCaptioning(
        image: kotlin.collections.List<BufferedImage>,
        text: kotlin.collections.List<String>
    ): kotlin.collections.List<String> {
        logger.info { "Starting batched conditional image captioning for images: \"$image\" (batch size: ${image.size})" }
        val input = BatchedConditionalImageCaptioningInput(image.map { it.toDataURL() }, text)
        val job =
            JobWrapper<BatchedConditionalImageCaptioningInput, kotlin.collections.List<ConditionalImageCaptioningOutput>>(
                startJobFunc = { inp ->
                    conditionalImageCaptioningApi.newBatchedJobApiTasksConditionalImageCaptioningBatchedModelJobsPost(
                        model,
                        inp
                    )
                },
                getJobResultFunc = { jobId ->
                    conditionalImageCaptioningApi.getBatchedJobResultsApiTasksConditionalImageCaptioningBatchedJobsJobGet(
                        jobId
                    ).let {
                        JobResult(it.status, it.result)
                    }
                },
                pollingIntervalMs = pollingIntervalMs
            )
        return job.executeJob(input).map { it.caption }.also {
            logger.info { "Batched conditional image captioning result: $it" }
        }
    }

    /*
    * Method to get the face embedding for a given image.
    * @param image The image for which to get the embedding.
    * @return The embedding for the image.
     */
    fun faceEmbedding(image: BufferedImage): kotlin.collections.List<Float> {
        logger.info { "Starting face embedding for image: \"$image\"" }
        val input = FaceEmbeddingInput(image.toDataURL())
        val job = JobWrapper<FaceEmbeddingInput, FaceEmbeddingOutput>(
            startJobFunc = { inp ->
                faceEmbeddingApi.newJobApiTasksFaceEmbeddingModelJobsPost(model, inp)
            },
            getJobResultFunc = { jobId ->
                faceEmbeddingApi.getJobResultsApiTasksFaceEmbeddingJobsJobGet(jobId).let {
                    JobResult(it.status, it.result)
                }
            },
            pollingIntervalMs = pollingIntervalMs
        )
        return job.executeJob(input).embedding.map { it.toFloat() }.also {
            logger.info { "Face embedding result: $it" }
        }
    }

    /*
    * Method to get the face embedding for a list of images.
    * @param image The list of images for which to get the embedding.
    * @return The embedding for the images.
     */
    fun faceEmbedding(image: kotlin.collections.List<BufferedImage>): kotlin.collections.List<kotlin.collections.List<Float>> {
        logger.info { "Starting batched face embedding for images: \"$image\" (batch size: ${image.size})" }
        val input = BatchedFaceEmbeddingInput(image.map { it.toDataURL() })
        val job = JobWrapper<BatchedFaceEmbeddingInput, kotlin.collections.List<FaceEmbeddingOutput>>(
            startJobFunc = { inp ->
                faceEmbeddingApi.newBatchedJobApiTasksFaceEmbeddingBatchedModelJobsPost(model, inp)
            },
            getJobResultFunc = { jobId ->
                faceEmbeddingApi.getBatchedJobResultsApiTasksFaceEmbeddingBatchedJobsJobGet(jobId).let {
                    JobResult(it.status, it.result)
                }
            },
            pollingIntervalMs = pollingIntervalMs
        )
        return job.executeJob(input).map { it.embedding.map { it.toFloat() } }.also {
            logger.info { "Batched face embedding result: $it" }
        }
    }

    /*
    * Method to get the object detection for a given image.
    * @param image The image for which to get the object detection.
    * @return The object detection for the image.
     */
    fun objectDetection(image: BufferedImage): ObjectDetectionOutput {
        logger.info { "Starting object detection for image: \"$image\"" }
        val input = ObjectDetectionInput(image.toDataURL())
        val job = JobWrapper<ObjectDetectionInput, ObjectDetectionOutput>(
            startJobFunc = { inp ->
                objectDetectionApi.newJobApiTasksObjectDetectionModelJobsPost(model, inp)
            },
            getJobResultFunc = { jobId ->
                objectDetectionApi.getJobResultsApiTasksObjectDetectionJobsJobGet(jobId).let {
                    JobResult(it.status, it.result)
                }
            },
            pollingIntervalMs = pollingIntervalMs
        )
        return job.executeJob(input).also {
            logger.info { "Object detection result: $it" }
        }
    }

    /*
    * Method to get the object detection for a list of images.
    * @param image The list of images for which to get the object detection.
    * @return The object detection for the images.
     */
    fun objectDetection(image: kotlin.collections.List<BufferedImage>): kotlin.collections.List<ObjectDetectionOutput> {
        logger.info { "Starting batched object detection for images: \"$image\" (batch size: ${image.size})" }
        val input = BatchedObjectDetectionInput(image.map { it.toDataURL() })
        val job = JobWrapper<BatchedObjectDetectionInput, kotlin.collections.List<ObjectDetectionOutput>>(
            startJobFunc = { inp ->
                objectDetectionApi.newBatchedJobApiTasksObjectDetectionBatchedModelJobsPost(model, inp)
            },
            getJobResultFunc = { jobId ->
                objectDetectionApi.getBatchedJobResultsApiTasksObjectDetectionBatchedJobsJobGet(jobId).let {
                    JobResult(it.status, it.result)
                }
            },
            pollingIntervalMs = pollingIntervalMs
        )
        return job.executeJob(input).also {
            logger.info { "Batched object detection result: $it" }
        }
    }

    /*
    * Method to get the automated speech recognition for a given audio.
    * @param audio The audio for which to get the transcript.
    * @return The transcript for the audio.
     */
    fun automatedSpeechRecognition(audio: AudioContent): String {
        logger.info { "Starting automated speech recognition for audio: \"$audio\"" }
        val input = AutomatedSpeechRecognitionInput(audio.toDataURL())
        val job = JobWrapper<AutomatedSpeechRecognitionInput, AutomatedSpeechRecognitionOutput>(
            startJobFunc = { inp ->
                automatedSpeechRecognitionApi.newJobApiTasksAutomatedSpeechRecognitionModelJobsPost(model, inp)
            },
            getJobResultFunc = { jobId ->
                automatedSpeechRecognitionApi.getJobResultsApiTasksAutomatedSpeechRecognitionJobsJobGet(jobId).let {
                    JobResult(it.status, it.result)
                }
            },
            pollingIntervalMs = pollingIntervalMs
        )
        return job.executeJob(input).transcript.also {
            logger.info { "Automated speech recognition result: $it" }
        }
    }

    /*
    * Method to get the automated speech recognition for a list of audio.
    * @param audio The list of audio for which to get the transcript.
    * @return The transcript for the audio.
     */
    fun automatedSpeechRecognition(audio: kotlin.collections.List<AudioContent>): kotlin.collections.List<String> {
        logger.info { "Starting batched automated speech recognition for audio: \"$audio\" (batch size: ${audio.size} )" }
        val input = BatchedAutomatedSpeechRecognitionInput(audio.map { it.toDataURL() })
        val job =
            JobWrapper<BatchedAutomatedSpeechRecognitionInput, kotlin.collections.List<AutomatedSpeechRecognitionOutput>>(
                startJobFunc = { inp ->
                    automatedSpeechRecognitionApi.newBatchedJobApiTasksAutomatedSpeechRecognitionBatchedModelJobsPost(
                        model,
                        inp
                    )
                },
                getJobResultFunc = { jobId ->
                    automatedSpeechRecognitionApi.getBatchedJobResultsApiTasksAutomatedSpeechRecognitionBatchedJobsJobGet(
                        jobId
                    ).let {
                        JobResult(it.status, it.result)
                    }
                },
                pollingIntervalMs = pollingIntervalMs
            )
        return job.executeJob(input).map { it.transcript }.also {
            logger.info { "Batched automated speech recognition result: $it" }
        }
    }

    /*
    * Method to get the optical character recognition for a given image.
    * @param image The image for which to get the text.
    * @return The text for the image.
     */
    fun opticalCharacterRecognition(image: BufferedImage): String {
        logger.info { "Starting optical character recognition for image: \"$image\"" }
        val input = OpticalCharacterRecognitionInput(image.toDataURL()).also {
            logger.info { "Optical character recognition input: $it" }
        }
        val job = JobWrapper<OpticalCharacterRecognitionInput, OpticalCharacterRecognitionOutput>(
            startJobFunc = { inp ->
                opticalCharacterRecognitionApi.newJobApiTasksOpticalCharacterRecognitionModelJobsPost(model, inp)
            },
            getJobResultFunc = { jobId ->
                opticalCharacterRecognitionApi.getJobResultsApiTasksOpticalCharacterRecognitionJobsJobGet(jobId).let {
                    JobResult(it.status, it.result)
                }
            },
            pollingIntervalMs = pollingIntervalMs
        )
        return job.executeJob(input).text.also {
            logger.info { "Optical character recognition result: $it" }
        }
    }

    /*
    * Method to get the optical character recognition for a list of images.
    * @param image The list of images for which to get the text.
    * @return The text for the images.
     */
    fun opticalCharacterRecognition(image: kotlin.collections.List<BufferedImage>): kotlin.collections.List<String> {
        logger.info { "Starting batched optical character recognition for images: \"$image\" (batch size: ${image.size})" }
        val input = BatchedOpticalCharacterRecognitionInput(image.map { it.toDataURL() })
        val job =
            JobWrapper<BatchedOpticalCharacterRecognitionInput, kotlin.collections.List<OpticalCharacterRecognitionOutput>>(
                startJobFunc = { inp ->
                    opticalCharacterRecognitionApi.newBatchedJobApiTasksOpticalCharacterRecognitionBatchedModelJobsPost(
                        model,
                        inp
                    )
                },
                getJobResultFunc = { jobId ->
                    opticalCharacterRecognitionApi.getBatchedJobResultsApiTasksOpticalCharacterRecognitionBatchedJobsJobGet(
                        jobId
                    ).let {
                        JobResult(it.status, it.result)
                    }
                },
                pollingIntervalMs = pollingIntervalMs
            )
        return job.executeJob(input).map { it.text }.also {
            logger.info { "Batched optical character recognition result: $it" }
        }
    }
}<|MERGE_RESOLUTION|>--- conflicted
+++ resolved
@@ -24,13 +24,8 @@
     private val startJobFunc: (T) -> JobStatus,
     private val getJobResultFunc: (String) -> JobResult<S>,
     private val pollingIntervalMs: Long,
-<<<<<<< HEAD
     private val timeoutMs: Long = 180000L
 ){
-=======
-    private val timeoutMs: Long = 60000
-) {
->>>>>>> 9df3a5b5
 
     fun executeJob(inp: T): S {
         val jobStatus: JobStatus
