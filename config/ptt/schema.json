--- conflicted
+++ resolved
@@ -41,13 +41,8 @@
             "host": "http://10.34.58.83:8888/",
             "model": "clip-vit-large-patch14",
             "length": "768",
-<<<<<<< HEAD
             "pollingIntervalMs": "1500",
             "timeoutMs": "120000"
-=======
-            "pollingIntervalMs": "500",
-            "timeoutMs": "60000"
->>>>>>> 9df3a5b5
           }
         }
       ],
