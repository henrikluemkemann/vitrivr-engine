--- conflicted
+++ resolved
@@ -7,13 +7,8 @@
 import org.vitrivr.engine.core.model.descriptor.scalar.StringDescriptor
 import org.vitrivr.engine.core.model.metamodel.Schema
 import org.vitrivr.engine.core.model.query.Query
-<<<<<<< HEAD
-import org.vitrivr.engine.core.model.query.bool.ScalarBooleanQuery
-import org.vitrivr.engine.core.model.query.string.TextQuery
-=======
 import org.vitrivr.engine.core.model.query.bool.SimpleBooleanQuery
 import org.vitrivr.engine.core.model.query.fulltext.SimpleFulltextQuery
->>>>>>> 8cfc7e96
 import org.vitrivr.engine.core.model.retrievable.Retrieved
 import org.vitrivr.engine.core.model.retrievable.attributes.ScoreAttribute
 import org.vitrivr.engine.core.model.types.Value
@@ -39,15 +34,11 @@
                     cottontailQuery.limit(query.limit)
                 }
             }
-<<<<<<< HEAD
-            is ScalarBooleanQuery<StringDescriptor> -> cottontailQuery.where(Compare(Column(this.entityName.column(DESCRIPTOR_COLUMN_NAME)), query.operator(), Literal(query.descriptor.toValue())))
-=======
 
             is SimpleBooleanQuery<*> -> {
                 require(query.value is Value.String) { "StringDescriptorReader can only perform comparisons to string values." }
                 cottontailQuery.where(Compare(Column(this.entityName.column(DESCRIPTOR_COLUMN_NAME)), query.operator(), Literal(query.value.toCottontailValue())))
             }
->>>>>>> 8cfc7e96
             else -> throw IllegalArgumentException("Query of typ ${query::class} is not supported by StringDescriptorReader.")
         }
 
