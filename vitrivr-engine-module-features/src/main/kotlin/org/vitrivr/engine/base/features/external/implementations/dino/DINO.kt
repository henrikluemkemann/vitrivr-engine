package org.vitrivr.engine.base.features.external.implementations.dino

import org.vitrivr.engine.base.features.external.ExternalAnalyser
<<<<<<< HEAD
import org.vitrivr.engine.base.features.external.common.ExternalWithFloatVectorDescriptorAnalyser
import org.vitrivr.engine.base.features.external.common.DenseRetriever
=======
>>>>>>> 541c980e
import org.vitrivr.engine.core.context.IndexContext
import org.vitrivr.engine.core.context.QueryContext
import org.vitrivr.engine.core.model.content.Content
import org.vitrivr.engine.core.model.content.element.ContentElement
import org.vitrivr.engine.core.model.content.element.ImageContent
import org.vitrivr.engine.core.model.descriptor.vector.FloatVectorDescriptor
import org.vitrivr.engine.core.model.metamodel.Analyser
import org.vitrivr.engine.core.model.metamodel.Schema
import org.vitrivr.engine.core.model.query.Query
import org.vitrivr.engine.core.model.query.proximity.ProximityQuery
import org.vitrivr.engine.core.model.retrievable.Retrievable
import org.vitrivr.engine.core.model.types.Value
import org.vitrivr.engine.core.operators.Operator
import org.vitrivr.engine.core.operators.ingest.Extractor
import org.vitrivr.engine.core.operators.retrieve.Retriever
import java.util.*

/**
 * Implementation of the [DINO] [ExternalAnalyser], which derives the DINO feature from an [ImageContent] as [FloatVectorDescriptor].
 *
 * @author Rahel Arnold
 * @version 1.0.0
 */
<<<<<<< HEAD
class DINO : ExternalWithFloatVectorDescriptorAnalyser<ContentElement<*>>() {
=======
class DINO : ExternalAnalyser<ImageContent,FloatVectorDescriptor>() {
>>>>>>> 541c980e

    override val contentClasses = setOf(ImageContent::class)
    override val descriptorClass = FloatVectorDescriptor::class

    companion object {
        /**
         * Requests the DINO feature descriptor for the given [ContentElement].
         *
         * @param content The [ContentElement] for which to request the CLIP feature descriptor.
         * @param hostname The hostname of the external feature descriptor service.
         * @return DINO feature descriptor.
         */
        fun analyse(content: ContentElement<*>, hostname: String): FloatVectorDescriptor
            = httpRequest(content, "$hostname/extract/dino") ?: throw IllegalArgumentException("Failed to generate DINO descriptor.")
    }

    /**
     * Generates a prototypical [FloatVectorDescriptor] for this [DINO].
     *
     * @return [FloatVectorDescriptor]
     */
    override fun prototype(field: Schema.Field<*, *>) = FloatVectorDescriptor(UUID.randomUUID(), UUID.randomUUID(), List(384) { Value.Float(0.0f) })

    /**
     * Generates and returns a new [Extractor] instance for this [DINO].
     *
     * @param field The [Schema.Field] to create an [Extractor] for.
     * @param input The [Operator] that acts as input to the new [Extractor].
     * @param context The [IndexContext] to use with the [Extractor].
     *
     * @return A new [Extractor] instance for this [DINO]
     * @throws [UnsupportedOperationException], if this [DINO] does not support the creation of an [Extractor] instance.
     */
<<<<<<< HEAD
    override fun newExtractor(field: Schema.Field<ContentElement<*>, FloatVectorDescriptor>, input: Operator<Retrievable>, context: IndexContext, persisting: Boolean, parameters: Map<String, String>): Extractor<ContentElement<*>, FloatVectorDescriptor> {
        require(field.analyser == this) { "The field '${field.fieldName}' analyser does not correspond with this analyser. This is a programmer's error!" }
        return DINOExtractor(input, field, persisting)
=======
    override fun newExtractor(field: Schema.Field<ImageContent, FloatVectorDescriptor>, input: Operator<Retrievable>, context: IndexContext): DINOExtractor {
        val host: String = field.parameters[HOST_PARAMETER_NAME] ?: HOST_PARAMETER_DEFAULT
        return DINOExtractor(input, field, host)
    }

    /**
     * Generates and returns a new [Extractor] instance for this [DINO].
     *
     * @param name The [Schema.Field] to create an [Extractor] for.
     * @param input The [Operator] that acts as input to the new [Extractor].
     * @param context The [IndexContext] to use with the [Extractor].
     *
     * @return A new [Extractor] instance for this [DINO]
     * @throws [UnsupportedOperationException], if this [DINO] does not support the creation of an [Extractor] instance.
     */
    override fun newExtractor(name: String, input: Operator<Retrievable>, context: IndexContext): DINOExtractor {
        val host: String = context.getProperty(name, HOST_PARAMETER_NAME) ?: HOST_PARAMETER_DEFAULT
        return DINOExtractor(input, null, host)
>>>>>>> 541c980e
    }

    /**
     * Generates and returns a new [DenseRetriever] instance for this [DINO].
     *
     * @param field The [Schema.Field] to create an [Retriever] for.
     * @param query An array of [Query] elements to use with the [Retriever]
     * @param context The [QueryContext] to use with the [Retriever]
     *
     * @return A new [Retriever] instance for this [Analyser]
     * @throws [UnsupportedOperationException], if this [Analyser] does not support the creation of an [Retriever] instance.
     */
    override fun newRetrieverForQuery(field: Schema.Field<ContentElement<*>, FloatVectorDescriptor>, query: Query, context: QueryContext): DenseRetriever {
        require(field.analyser == this) { "The field '${field.fieldName}' analyser does not correspond with this analyser. This is a programmer's error!" }
        require(query is ProximityQuery<*> && query.value.first() is Value.Float) { "The query is not a ProximityQuery<Value.Float>." }
        @Suppress("UNCHECKED_CAST")
        return DenseRetriever(field, query as ProximityQuery<Value.Float>, context)
    }

    /**
     * Generates and returns a new [DenseRetriever] instance for this [DINO].
     *
     * @param field The [Schema.Field] to create an [Retriever] for.
     * @param descriptors An array of [FloatVectorDescriptor] elements to use with the [Retriever]
     * @param context The [QueryContext] to use with the [Retriever]
     *
     * @return A new [Retriever] instance for this [Analyser]
     * @throws [UnsupportedOperationException], if this [Analyser] does not support the creation of an [Retriever] instance.
     */
    override fun newRetrieverForDescriptors(field: Schema.Field<ContentElement<*>, FloatVectorDescriptor>, descriptors: Collection<FloatVectorDescriptor>, context: QueryContext): DenseRetriever {
        /* Prepare query parameters. */
        val k = context.getProperty(field.fieldName, "limit")?.toLongOrNull() ?: 1000L
        val fetchVector = context.getProperty(field.fieldName, "returnDescriptor")?.toBooleanStrictOrNull() ?: false

        /* Return retriever. */
        return this.newRetrieverForQuery(field, ProximityQuery(value = descriptors.first().vector, k = k, fetchVector = fetchVector), context)
    }

    /**
     * Generates and returns a new [DINORetriever] instance for this [DINO].
     *
     * @param field The [Schema.Field] to create an [Retriever] for.
     * @param content An array of [Content] elements to use with the [Retriever]
     * @param context The [QueryContext] to use with the [Retriever]
     *
     * @return A new [Retriever] instance for this [Analyser]
     * @throws [UnsupportedOperationException], if this [Analyser] does not support the creation of an [Retriever] instance.
     */
    override fun newRetrieverForContent(field: Schema.Field<ContentElement<*>, FloatVectorDescriptor>, content: Collection<ContentElement<*>>, context: QueryContext): DenseRetriever {
        require(field.analyser == this) { "The field '${field.fieldName}' analyser does not correspond with this analyser. This is a programmer's error!" }
        val host = field.parameters[HOST_PARAMETER_NAME] ?: HOST_PARAMETER_DEFAULT

        /* Extract vectors from content. */
        val vectors = content.map { analyse(it, host) }

        /* Return retriever. */
        return this.newRetrieverForDescriptors(field, vectors, context)
    }
<<<<<<< HEAD

    /**
     * Requests the CLIP feature descriptor for the given [ContentElement].
     *
     * @param content The [ImageContent] for which to request the [DINO] feature descriptor.
     * @param hostname The hostname of the external feature descriptor service.
     * @return A list of CLIP feature descriptors.
     */
    override fun analyse(content: ContentElement<*>, hostname: String): FloatVectorDescriptor {
        return FloatVectorDescriptor(UUID.randomUUID(), null, httpRequest(content, "$hostname/extract/dino"), true)
    }
=======
>>>>>>> 541c980e
}<|MERGE_RESOLUTION|>--- conflicted
+++ resolved
@@ -1,11 +1,7 @@
 package org.vitrivr.engine.base.features.external.implementations.dino
 
 import org.vitrivr.engine.base.features.external.ExternalAnalyser
-<<<<<<< HEAD
-import org.vitrivr.engine.base.features.external.common.ExternalWithFloatVectorDescriptorAnalyser
 import org.vitrivr.engine.base.features.external.common.DenseRetriever
-=======
->>>>>>> 541c980e
 import org.vitrivr.engine.core.context.IndexContext
 import org.vitrivr.engine.core.context.QueryContext
 import org.vitrivr.engine.core.model.content.Content
@@ -29,11 +25,7 @@
  * @author Rahel Arnold
  * @version 1.0.0
  */
-<<<<<<< HEAD
-class DINO : ExternalWithFloatVectorDescriptorAnalyser<ContentElement<*>>() {
-=======
 class DINO : ExternalAnalyser<ImageContent,FloatVectorDescriptor>() {
->>>>>>> 541c980e
 
     override val contentClasses = setOf(ImageContent::class)
     override val descriptorClass = FloatVectorDescriptor::class
@@ -67,11 +59,6 @@
      * @return A new [Extractor] instance for this [DINO]
      * @throws [UnsupportedOperationException], if this [DINO] does not support the creation of an [Extractor] instance.
      */
-<<<<<<< HEAD
-    override fun newExtractor(field: Schema.Field<ContentElement<*>, FloatVectorDescriptor>, input: Operator<Retrievable>, context: IndexContext, persisting: Boolean, parameters: Map<String, String>): Extractor<ContentElement<*>, FloatVectorDescriptor> {
-        require(field.analyser == this) { "The field '${field.fieldName}' analyser does not correspond with this analyser. This is a programmer's error!" }
-        return DINOExtractor(input, field, persisting)
-=======
     override fun newExtractor(field: Schema.Field<ImageContent, FloatVectorDescriptor>, input: Operator<Retrievable>, context: IndexContext): DINOExtractor {
         val host: String = field.parameters[HOST_PARAMETER_NAME] ?: HOST_PARAMETER_DEFAULT
         return DINOExtractor(input, field, host)
@@ -90,11 +77,10 @@
     override fun newExtractor(name: String, input: Operator<Retrievable>, context: IndexContext): DINOExtractor {
         val host: String = context.getProperty(name, HOST_PARAMETER_NAME) ?: HOST_PARAMETER_DEFAULT
         return DINOExtractor(input, null, host)
->>>>>>> 541c980e
     }
 
     /**
-     * Generates and returns a new [DenseRetriever] instance for this [DINO].
+     * Generates and returns a new [DINORetriever] instance for this [DINO].
      *
      * @param field The [Schema.Field] to create an [Retriever] for.
      * @param query An array of [Query] elements to use with the [Retriever]
@@ -103,7 +89,7 @@
      * @return A new [Retriever] instance for this [Analyser]
      * @throws [UnsupportedOperationException], if this [Analyser] does not support the creation of an [Retriever] instance.
      */
-    override fun newRetrieverForQuery(field: Schema.Field<ContentElement<*>, FloatVectorDescriptor>, query: Query, context: QueryContext): DenseRetriever {
+    override fun newRetrieverForQuery(field: Schema.Field<ImageContent, FloatVectorDescriptor>, query: Query, context: QueryContext): DenseRetriever<ImageContent> {
         require(field.analyser == this) { "The field '${field.fieldName}' analyser does not correspond with this analyser. This is a programmer's error!" }
         require(query is ProximityQuery<*> && query.value.first() is Value.Float) { "The query is not a ProximityQuery<Value.Float>." }
         @Suppress("UNCHECKED_CAST")
@@ -111,7 +97,7 @@
     }
 
     /**
-     * Generates and returns a new [DenseRetriever] instance for this [DINO].
+     * Generates and returns a new [DINORetriever] instance for this [DINO].
      *
      * @param field The [Schema.Field] to create an [Retriever] for.
      * @param descriptors An array of [FloatVectorDescriptor] elements to use with the [Retriever]
@@ -120,7 +106,7 @@
      * @return A new [Retriever] instance for this [Analyser]
      * @throws [UnsupportedOperationException], if this [Analyser] does not support the creation of an [Retriever] instance.
      */
-    override fun newRetrieverForDescriptors(field: Schema.Field<ContentElement<*>, FloatVectorDescriptor>, descriptors: Collection<FloatVectorDescriptor>, context: QueryContext): DenseRetriever {
+    override fun newRetrieverForDescriptors(field: Schema.Field<ImageContent, FloatVectorDescriptor>, descriptors: Collection<FloatVectorDescriptor>, context: QueryContext): DenseRetriever<ImageContent> {
         /* Prepare query parameters. */
         val k = context.getProperty(field.fieldName, "limit")?.toLongOrNull() ?: 1000L
         val fetchVector = context.getProperty(field.fieldName, "returnDescriptor")?.toBooleanStrictOrNull() ?: false
@@ -139,7 +125,7 @@
      * @return A new [Retriever] instance for this [Analyser]
      * @throws [UnsupportedOperationException], if this [Analyser] does not support the creation of an [Retriever] instance.
      */
-    override fun newRetrieverForContent(field: Schema.Field<ContentElement<*>, FloatVectorDescriptor>, content: Collection<ContentElement<*>>, context: QueryContext): DenseRetriever {
+    override fun newRetrieverForContent(field: Schema.Field<ImageContent, FloatVectorDescriptor>, content: Collection<ImageContent>, context: QueryContext): DenseRetriever<ImageContent> {
         require(field.analyser == this) { "The field '${field.fieldName}' analyser does not correspond with this analyser. This is a programmer's error!" }
         val host = field.parameters[HOST_PARAMETER_NAME] ?: HOST_PARAMETER_DEFAULT
 
@@ -149,18 +135,4 @@
         /* Return retriever. */
         return this.newRetrieverForDescriptors(field, vectors, context)
     }
-<<<<<<< HEAD
-
-    /**
-     * Requests the CLIP feature descriptor for the given [ContentElement].
-     *
-     * @param content The [ImageContent] for which to request the [DINO] feature descriptor.
-     * @param hostname The hostname of the external feature descriptor service.
-     * @return A list of CLIP feature descriptors.
-     */
-    override fun analyse(content: ContentElement<*>, hostname: String): FloatVectorDescriptor {
-        return FloatVectorDescriptor(UUID.randomUUID(), null, httpRequest(content, "$hostname/extract/dino"), true)
-    }
-=======
->>>>>>> 541c980e
 }