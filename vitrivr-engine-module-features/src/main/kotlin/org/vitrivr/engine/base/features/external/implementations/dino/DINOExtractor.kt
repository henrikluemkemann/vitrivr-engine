package org.vitrivr.engine.base.features.external.implementations.dino

import org.vitrivr.engine.core.features.AbstractExtractor
import org.vitrivr.engine.core.model.content.ContentType
import org.vitrivr.engine.core.model.content.element.ContentElement
import org.vitrivr.engine.core.model.content.element.ImageContent
import org.vitrivr.engine.core.model.descriptor.Descriptor
import org.vitrivr.engine.core.model.descriptor.vector.FloatVectorDescriptor
import org.vitrivr.engine.core.model.metamodel.Schema
import org.vitrivr.engine.core.model.retrievable.Retrievable
import org.vitrivr.engine.core.operators.Operator
import org.vitrivr.engine.core.operators.ingest.Extractor

/**
 * [DINOExtractor] implementation of an [AbstractExtractor] for [DINO].
 *
 * @param field Schema field for which the extractor generates descriptors.
 * @param input Operator representing the input data source.
 *
 * @author Rahel Arnold
 * @version 1.1.1
 */
<<<<<<< HEAD
class DINOExtractor(
    input: Operator<Retrievable>,
    field: Schema.Field<ContentElement<*>, FloatVectorDescriptor>,
    persisting: Boolean
) : AbstractExtractor<ContentElement<*>, FloatVectorDescriptor>(input, field, persisting) {

    /** The host of the external [DINO] service. */
    private val host: String =
        field.parameters[ExternalAnalyser.HOST_PARAMETER_NAME] ?: ExternalAnalyser.HOST_PARAMETER_DEFAULT

=======
class DINOExtractor(input: Operator<Retrievable>, field: Schema.Field<ImageContent, FloatVectorDescriptor>?, private val host: String) : AbstractExtractor<ImageContent, FloatVectorDescriptor>(input, field) {
>>>>>>> 541c980e
    /**
     * Internal method to check, if [Retrievable] matches this [Extractor] and should thus be processed.
     *
     * @param retrievable The [Retrievable] to check.
     * @return True on match, false otherwise,
     */
    override fun matches(retrievable: Retrievable): Boolean =
        retrievable.content.any { it.type == ContentType.BITMAP_IMAGE }

    /**
     * Internal method to perform extraction on [Retrievable].
     **
     * @param retrievable The [Retrievable] to process.
     * @return List of resulting [Descriptor]s.
     */
    override fun extract(retrievable: Retrievable): List<FloatVectorDescriptor> {
        val content = retrievable.content.filterIsInstance<ImageContent>()
        return content.map { c ->
            DINO.analyse(c, this.host).copy(retrievableId = retrievable.id, field = this@DINOExtractor.field)
        }
    }
}<|MERGE_RESOLUTION|>--- conflicted
+++ resolved
@@ -2,7 +2,6 @@
 
 import org.vitrivr.engine.core.features.AbstractExtractor
 import org.vitrivr.engine.core.model.content.ContentType
-import org.vitrivr.engine.core.model.content.element.ContentElement
 import org.vitrivr.engine.core.model.content.element.ImageContent
 import org.vitrivr.engine.core.model.descriptor.Descriptor
 import org.vitrivr.engine.core.model.descriptor.vector.FloatVectorDescriptor
@@ -20,20 +19,7 @@
  * @author Rahel Arnold
  * @version 1.1.1
  */
-<<<<<<< HEAD
-class DINOExtractor(
-    input: Operator<Retrievable>,
-    field: Schema.Field<ContentElement<*>, FloatVectorDescriptor>,
-    persisting: Boolean
-) : AbstractExtractor<ContentElement<*>, FloatVectorDescriptor>(input, field, persisting) {
-
-    /** The host of the external [DINO] service. */
-    private val host: String =
-        field.parameters[ExternalAnalyser.HOST_PARAMETER_NAME] ?: ExternalAnalyser.HOST_PARAMETER_DEFAULT
-
-=======
 class DINOExtractor(input: Operator<Retrievable>, field: Schema.Field<ImageContent, FloatVectorDescriptor>?, private val host: String) : AbstractExtractor<ImageContent, FloatVectorDescriptor>(input, field) {
->>>>>>> 541c980e
     /**
      * Internal method to check, if [Retrievable] matches this [Extractor] and should thus be processed.
      *
