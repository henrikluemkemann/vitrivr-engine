--- conflicted
+++ resolved
@@ -37,25 +37,12 @@
         }
     }
 
-<<<<<<< HEAD
-    override fun toFlow(scope: CoroutineScope): Flow<Retrieved> {
-        val k = this.context.getProperty(this.field.fieldName, "limit")?.toIntOrNull() ?: 1000 //TODO get limit
-        val returnDescriptor = this.context.getProperty(this.field.fieldName, "returnDescriptor")?.toBooleanStrictOrNull() ?: false
-        logger.debug { "Flow init with limit=$k and returnDescriptor=$returnDescriptor" }
-        val reader = this.field.getReader()
-        val query = ProximityQuery(value = this.query.vector, k = k, distance = Distance.MANHATTAN, fetchVector = returnDescriptor)
-        return flow {
-            reader.getAll(query).forEach {
-                it.addAttribute(ScoreAttribute(scoringFunction(it)))
-                emit(it)
-            }
-=======
     override fun toFlow(scope: CoroutineScope) = flow {
         val reader = this@AverageColorRetriever.field.getReader()
+        logger.debug { "Flow init with query $query" }
         reader.getAll(this@AverageColorRetriever.query).forEach {
             it.addAttribute(ScoreAttribute(scoringFunction(it)))
             emit(it)
->>>>>>> 003107da
         }
     }
 }