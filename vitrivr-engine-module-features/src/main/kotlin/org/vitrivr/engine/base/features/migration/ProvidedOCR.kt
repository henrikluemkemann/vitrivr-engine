package org.vitrivr.engine.base.features.migration

import org.vitrivr.engine.core.context.IndexContext
import org.vitrivr.engine.core.context.QueryContext
import org.vitrivr.engine.core.model.content.element.ContentElement
import org.vitrivr.engine.core.model.descriptor.scalar.StringDescriptor
import org.vitrivr.engine.core.model.metamodel.Analyser
import org.vitrivr.engine.core.model.metamodel.Schema
import org.vitrivr.engine.core.model.query.Query
import org.vitrivr.engine.core.model.retrievable.Retrievable
import org.vitrivr.engine.core.model.types.Value
import org.vitrivr.engine.core.operators.Operator
import org.vitrivr.engine.core.operators.ingest.Extractor
import org.vitrivr.engine.core.operators.retrieve.Retriever
import java.util.*

class ProvidedOCR : Analyser<ContentElement<*>, StringDescriptor> {
    override val contentClasses = setOf(ContentElement::class)
    override val descriptorClass = StringDescriptor::class
    override fun prototype(field: Schema.Field<*, *>) = StringDescriptor(id = UUID.randomUUID(), retrievableId = UUID.randomUUID(), value = Value.String(""))
    override fun newRetrieverForContent(field: Schema.Field<ContentElement<*>, StringDescriptor>, content: Collection<ContentElement<*>>, context: QueryContext): Retriever<ContentElement<*>, StringDescriptor> {
        TODO("Not yet implemented")
    }

    override fun newRetrieverForQuery(field: Schema.Field<ContentElement<*>, StringDescriptor>, query: Query, context: QueryContext): Retriever<ContentElement<*>, StringDescriptor> {
        TODO("Not yet implemented")
    }

<<<<<<< HEAD
    override fun newExtractor(field: Schema.Field<ContentElement<*>, StringDescriptor>, input: Operator<Retrievable>, context: IndexContext, persisting: Boolean, parameters: Map<String, String>): Extractor<ContentElement<*>, StringDescriptor> {
=======
    override fun newExtractor(field: Schema.Field<ContentElement<*>, StringDescriptor>, input: Operator<Retrievable>, context: IndexContext): Extractor<ContentElement<*>, StringDescriptor> {
        TODO("Not yet implemented")
    }

    override fun newExtractor(name: String, input: Operator<Retrievable>, context: IndexContext): Extractor<ContentElement<*>, StringDescriptor> {
>>>>>>> 541c980e
        TODO("Not yet implemented")
    }
}<|MERGE_RESOLUTION|>--- conflicted
+++ resolved
@@ -26,15 +26,11 @@
         TODO("Not yet implemented")
     }
 
-<<<<<<< HEAD
-    override fun newExtractor(field: Schema.Field<ContentElement<*>, StringDescriptor>, input: Operator<Retrievable>, context: IndexContext, persisting: Boolean, parameters: Map<String, String>): Extractor<ContentElement<*>, StringDescriptor> {
-=======
     override fun newExtractor(field: Schema.Field<ContentElement<*>, StringDescriptor>, input: Operator<Retrievable>, context: IndexContext): Extractor<ContentElement<*>, StringDescriptor> {
         TODO("Not yet implemented")
     }
 
     override fun newExtractor(name: String, input: Operator<Retrievable>, context: IndexContext): Extractor<ContentElement<*>, StringDescriptor> {
->>>>>>> 541c980e
         TODO("Not yet implemented")
     }
 }