--- conflicted
+++ resolved
@@ -27,15 +27,11 @@
         TODO("Not yet implemented")
     }
 
-<<<<<<< HEAD
-    override fun newExtractor(field: Schema.Field<ContentElement<*>, FloatVectorDescriptor>, input: Operator<Retrievable>, context: IndexContext, persisting: Boolean, parameters: Map<String, String>): Extractor<ContentElement<*>, FloatVectorDescriptor> {
-=======
     override fun newExtractor(field: Schema.Field<ContentElement<*>, FloatVectorDescriptor>, input: Operator<Retrievable>, context: IndexContext): Extractor<ContentElement<*>, FloatVectorDescriptor> {
         TODO("Not yet implemented")
     }
 
     override fun newExtractor(name: String, input: Operator<Retrievable>, context: IndexContext): Extractor<ContentElement<*>, FloatVectorDescriptor> {
->>>>>>> 541c980e
         TODO("Not yet implemented")
     }
 }