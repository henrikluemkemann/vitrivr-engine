package org.vitrivr.engine.base.features.migration

import org.vitrivr.engine.core.context.IndexContext
import org.vitrivr.engine.core.context.QueryContext
import org.vitrivr.engine.core.model.content.element.ContentElement
import org.vitrivr.engine.core.model.descriptor.struct.SkeletonDescriptor
import org.vitrivr.engine.core.model.metamodel.Analyser
import org.vitrivr.engine.core.model.metamodel.Schema
import org.vitrivr.engine.core.model.query.Query
import org.vitrivr.engine.core.model.retrievable.Retrievable
import org.vitrivr.engine.core.model.types.Value
import org.vitrivr.engine.core.operators.Operator
import org.vitrivr.engine.core.operators.ingest.Extractor
import org.vitrivr.engine.core.operators.retrieve.Retriever

class SkeletonPose : Analyser<ContentElement<*>, SkeletonDescriptor> {
    override val contentClasses = setOf(ContentElement::class)
    override val descriptorClass = SkeletonDescriptor::class
    override fun prototype(field: Schema.Field<*, *>): SkeletonDescriptor = SkeletonDescriptor(
        id = java.util.UUID.randomUUID(),
        retrievableId = java.util.UUID.randomUUID(),
        person = Value.Int(0),
        skeleton = List(12) { Value.Float(0.0f) },
        weights = List(12) { Value.Float(0.0f) }
    ) // should transient be false? what is transient?

    override fun newRetrieverForContent(field: Schema.Field<ContentElement<*>, SkeletonDescriptor>, content: Collection<ContentElement<*>>, context: QueryContext): Retriever<ContentElement<*>, SkeletonDescriptor> {
        TODO("Not yet implemented")
    }

    override fun newRetrieverForQuery(field: Schema.Field<ContentElement<*>, SkeletonDescriptor>, query: Query, context: QueryContext): Retriever<ContentElement<*>, SkeletonDescriptor> {
        TODO("Not yet implemented")
    }

<<<<<<< HEAD
    override fun newExtractor(field: Schema.Field<ContentElement<*>, SkeletonDescriptor>, input: Operator<Retrievable>, context: IndexContext, persisting: Boolean, parameters: Map<String, String>): Extractor<ContentElement<*>, SkeletonDescriptor> {
=======
    override fun newExtractor(field: Schema.Field<ContentElement<*>, SkeletonDescriptor>, input: Operator<Retrievable>, context: IndexContext): Extractor<ContentElement<*>, SkeletonDescriptor> {
        TODO("Not yet implemented")
    }

    override fun newExtractor(name: String, input: Operator<Retrievable>, context: IndexContext): Extractor<ContentElement<*>, SkeletonDescriptor> {
>>>>>>> 541c980e
        TODO("Not yet implemented")
    }
}<|MERGE_RESOLUTION|>--- conflicted
+++ resolved
@@ -32,15 +32,11 @@
         TODO("Not yet implemented")
     }
 
-<<<<<<< HEAD
-    override fun newExtractor(field: Schema.Field<ContentElement<*>, SkeletonDescriptor>, input: Operator<Retrievable>, context: IndexContext, persisting: Boolean, parameters: Map<String, String>): Extractor<ContentElement<*>, SkeletonDescriptor> {
-=======
     override fun newExtractor(field: Schema.Field<ContentElement<*>, SkeletonDescriptor>, input: Operator<Retrievable>, context: IndexContext): Extractor<ContentElement<*>, SkeletonDescriptor> {
         TODO("Not yet implemented")
     }
 
     override fun newExtractor(name: String, input: Operator<Retrievable>, context: IndexContext): Extractor<ContentElement<*>, SkeletonDescriptor> {
->>>>>>> 541c980e
         TODO("Not yet implemented")
     }
 }