package org.vitrivr.engine.module.features.feature.external.implementations.clip

import org.vitrivr.engine.core.features.AbstractExtractor
import org.vitrivr.engine.core.model.content.ContentType
import org.vitrivr.engine.core.model.content.element.ContentElement
import org.vitrivr.engine.core.model.content.element.ImageContent
import org.vitrivr.engine.core.model.descriptor.Descriptor
import org.vitrivr.engine.core.model.descriptor.vector.FloatVectorDescriptor
import org.vitrivr.engine.core.model.metamodel.Schema
import org.vitrivr.engine.core.model.retrievable.Retrievable
import org.vitrivr.engine.core.operators.Operator
import org.vitrivr.engine.core.operators.ingest.Extractor

/**
 * [CLIPExtractor] implementation of an [AbstractExtractor] for [CLIP].
 *
 * @param field Schema field for which the extractor generates descriptors.
 * @param input Operator representing the input data source.
 *
 * @author Rahel Arnold
 * @version 1.3.0
 */
<<<<<<< HEAD
class CLIPExtractor : AbstractExtractor<ContentElement<*>, FloatVectorDescriptor> {

    private val host: String

    constructor(input: Operator<Retrievable>, analyser: CLIP, field: Schema.Field<ContentElement<*>, FloatVectorDescriptor>, host: String) : super(input, analyser, field) {
        this.host = host
    }
    constructor(input: Operator<Retrievable>, analyser: CLIP, name: String, host: String) : super(input, analyser, name) {
        this.host = host
    }


=======
class CLIPExtractor(input: Operator<Retrievable>, analyser: CLIP, field: Schema.Field<ContentElement<*>, FloatVectorDescriptor>?, private val host: String, parameters:Map<String,String>) : AbstractExtractor<ContentElement<*>, FloatVectorDescriptor>(input, analyser, field, parameters) {
>>>>>>> 2d86a8e5
    /**
     * Internal method to check, if [Retrievable] matches this [Extractor] and should thus be processed.
     *
     * @param retrievable The [Retrievable] to check.
     * @return True on match, false otherwise,
     */
    override fun matches(retrievable: Retrievable): Boolean = retrievable.content.any { it.type == ContentType.BITMAP_IMAGE }

    /**
     * Internal method to perform extraction on [Retrievable].
     **
     * @param retrievable The [Retrievable] to process.
     * @return List of resulting [Descriptor]s.
     */
    override fun extract(retrievable: Retrievable): List<FloatVectorDescriptor> {
        val content = this.filterContent(retrievable)
        return content.map { c ->
            CLIP.analyse(c, this.host).copy(retrievableId = retrievable.id, field = this@CLIPExtractor.field)
        }
    }
}<|MERGE_RESOLUTION|>--- conflicted
+++ resolved
@@ -20,22 +20,18 @@
  * @author Rahel Arnold
  * @version 1.3.0
  */
-<<<<<<< HEAD
 class CLIPExtractor : AbstractExtractor<ContentElement<*>, FloatVectorDescriptor> {
 
     private val host: String
 
-    constructor(input: Operator<Retrievable>, analyser: CLIP, field: Schema.Field<ContentElement<*>, FloatVectorDescriptor>, host: String) : super(input, analyser, field) {
+    constructor(input: Operator<Retrievable>, analyser: CLIP, contentSources : Set<String>?, field: Schema.Field<ContentElement<*>, FloatVectorDescriptor>, host: String) : super(input, analyser, contentSources, field) {
         this.host = host
     }
-    constructor(input: Operator<Retrievable>, analyser: CLIP, name: String, host: String) : super(input, analyser, name) {
+    constructor(input: Operator<Retrievable>, analyser: CLIP, contentSources : Set<String>?, name: String, host: String) : super(input, analyser, contentSources, name) {
         this.host = host
     }
 
 
-=======
-class CLIPExtractor(input: Operator<Retrievable>, analyser: CLIP, field: Schema.Field<ContentElement<*>, FloatVectorDescriptor>?, private val host: String, parameters:Map<String,String>) : AbstractExtractor<ContentElement<*>, FloatVectorDescriptor>(input, analyser, field, parameters) {
->>>>>>> 2d86a8e5
     /**
      * Internal method to check, if [Retrievable] matches this [Extractor] and should thus be processed.
      *
