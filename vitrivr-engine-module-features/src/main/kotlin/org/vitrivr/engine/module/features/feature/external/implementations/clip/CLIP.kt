package org.vitrivr.engine.module.features.feature.external.implementations.clip

import org.vitrivr.engine.core.context.IndexContext
import org.vitrivr.engine.core.context.QueryContext
import org.vitrivr.engine.core.features.dense.DenseRetriever
import org.vitrivr.engine.core.math.correspondence.BoundedCorrespondence
import org.vitrivr.engine.core.model.content.element.ContentElement
import org.vitrivr.engine.core.model.content.element.ImageContent
import org.vitrivr.engine.core.model.content.element.TextContent
import org.vitrivr.engine.core.model.descriptor.vector.FloatVectorDescriptor
import org.vitrivr.engine.core.model.metamodel.Analyser
import org.vitrivr.engine.core.model.metamodel.Analyser.Companion.merge
import org.vitrivr.engine.core.model.metamodel.Schema
import org.vitrivr.engine.core.model.query.Query
import org.vitrivr.engine.core.model.query.basics.Distance
import org.vitrivr.engine.core.model.query.proximity.ProximityQuery
import org.vitrivr.engine.core.model.retrievable.Retrievable
import org.vitrivr.engine.core.model.types.Value
import org.vitrivr.engine.core.operators.Operator
import org.vitrivr.engine.core.operators.ingest.Extractor
import org.vitrivr.engine.core.operators.retrieve.Retriever
import org.vitrivr.engine.module.features.feature.external.ExternalAnalyser
import java.net.URLEncoder
import java.nio.charset.StandardCharsets
import java.util.*

/**
 * Implementation of the [CLIP] [ExternalAnalyser], which derives the CLIP feature from an [ImageContent] or [TextContent] as [FloatVectorDescriptor].
 *
 * @author Rahel Arnold
 * @version 1.3.0
 */
class CLIP : ExternalAnalyser<ContentElement<*>, FloatVectorDescriptor>() {

    companion object {
        /**
         * Requests the CLIP feature descriptor for the given [ContentElement].
         *
         * @param content The [ContentElement] for which to request the CLIP feature descriptor.
         * @param hostname The hostname of the external feature descriptor service.
         * @return A list of CLIP feature descriptors.
         */
        fun analyse(content: ContentElement<*>, hostname: String): FloatVectorDescriptor {
            val requestBody = when (content) {
                is ImageContent -> URLEncoder.encode(content.toDataUrl(), StandardCharsets.UTF_8.toString())
                is TextContent -> URLEncoder.encode(content.toDataUrl(), StandardCharsets.UTF_8.toString())
                else -> throw IllegalArgumentException("Content '$content' not supported")
            }
            val url = when (content) {
                is ImageContent -> "$hostname/extract/clip_image"
                is TextContent -> "$hostname/extract/clip_text"
                else -> throw IllegalArgumentException("Content '$content' not supported")
            }
            return httpRequest<FloatVectorDescriptor>(url, "data=$requestBody")
                ?: throw IllegalArgumentException("Failed to generate CLIP descriptor.")
        }
    }


    override val contentClasses = setOf(ImageContent::class, TextContent::class)
    override val descriptorClass = FloatVectorDescriptor::class

    /**
     * Generates a prototypical [FloatVectorDescriptor] for this [CLIP].
     *
     * @return [FloatVectorDescriptor]
     */
    override fun prototype(field: Schema.Field<*, *>) = FloatVectorDescriptor(UUID.randomUUID(), UUID.randomUUID(), Value.FloatVector(512))

    /**
     * Generates and returns a new [Extractor] instance for this [CLIP].
     *
     * @param field The [Schema.Field] to create an [Extractor] for.
     * @param input The [Operator] that acts as input to the new [Extractor].
     * @param context The [IndexContext] to use with the [Extractor].
     *
     * @return A new [Extractor] instance for this [CLIP]
     * @throws [UnsupportedOperationException], if this [CLIP] does not support the creation of an [Extractor] instance.
     */
    override fun newExtractor(field: Schema.Field<ContentElement<*>, FloatVectorDescriptor>, input: Operator<Retrievable>, context: IndexContext): CLIPExtractor {
        val host: String = field.parameters[HOST_PARAMETER_NAME] ?: HOST_PARAMETER_DEFAULT
        return CLIPExtractor(input, this, field, host, merge(field, context))
    }

    /**
     * Generates and returns a new [Extractor] instance for this [CLIP].
     *
     * @param name The [Schema.Field] to create an [Extractor] for.
     * @param input The [Operator] that acts as input to the new [Extractor].
     * @param context The [IndexContext] to use with the [Extractor].
     *
     * @return A new [Extractor] instance for this [CLIP]
     * @throws [UnsupportedOperationException], if this [CLIP] does not support the creation of an [Extractor] instance.
     */
    override fun newExtractor(name: String, input: Operator<Retrievable>, context: IndexContext): CLIPExtractor {
        val host: String = context.getProperty(name, HOST_PARAMETER_NAME) ?: HOST_PARAMETER_DEFAULT
<<<<<<< HEAD
        return CLIPExtractor(input, this, name, host)
=======
        return CLIPExtractor(input, this, null, host, context.local[name] ?: emptyMap())
>>>>>>> 2d86a8e5
    }

    /**
     * Generates and returns a new [Retriever] instance for this [CLIP].
     *
     * @param field The [Schema.Field] to create an [Retriever] for.
     * @param query The [Query] to use with the [Retriever]
     * @param context The [QueryContext] to use with the [Retriever]
     *
     * @return A new [Retriever] instance for this [CLIP]
     * @throws [UnsupportedOperationException], if this [CLIP] does not support the creation of an [Retriever] instance.
     */
    override fun newRetrieverForQuery(field: Schema.Field<ContentElement<*>, FloatVectorDescriptor>, query: Query, context: QueryContext): DenseRetriever<ContentElement<*>> {
        require(query is ProximityQuery<*> && query.value is Value.FloatVector) { "The query is not a ProximityQuery<Value.FloatVector>." }
        @Suppress("UNCHECKED_CAST")
        return DenseRetriever(field, query as ProximityQuery<Value.FloatVector>, context, BoundedCorrespondence(0.0f, 2.0f))
    }

    /**
     * Generates and returns a new [Retriever] instance for this [CLIP].
     *
     * @param field The [Schema.Field] to create an [Retriever] for.
     * @param descriptors An array of [FloatVectorDescriptor] elements to use with the [Retriever]
     * @param context The [QueryContext] to use with the [Retriever]
     *
     * @return A new [Retriever] instance for this [Analyser]
     * @throws [UnsupportedOperationException], if this [Analyser] does not support the creation of an [Retriever] instance.
     */
    override fun newRetrieverForDescriptors(field: Schema.Field<ContentElement<*>, FloatVectorDescriptor>, descriptors: Collection<FloatVectorDescriptor>, context: QueryContext): DenseRetriever<ContentElement<*>> {
        /* Prepare query parameters. */
        val k = context.getProperty(field.fieldName, "limit")?.toLongOrNull() ?: 1000L
        val fetchVector = context.getProperty(field.fieldName, "returnDescriptor")?.toBooleanStrictOrNull() ?: false

        /* Return retriever. */
        return this.newRetrieverForQuery(field, ProximityQuery(value = descriptors.first().vector, k = k, distance = Distance.COSINE, fetchVector = fetchVector), context)
    }

    /**
     * Generates and returns a new [Retriever] instance for this [CLIP].
     *
     * @param field The [Schema.Field] to create an [Retriever] for.
     * @param content An array of [ContentElement] elements to use with the [Retriever]
     * @param context The [QueryContext] to use with the [Retriever]
     *
     * @return A new [Retriever] instance for this [CLIP]
     * @throws [UnsupportedOperationException], if this [CLIP] does not support the creation of an [Retriever] instance.
     */
    override fun newRetrieverForContent(field: Schema.Field<ContentElement<*>, FloatVectorDescriptor>, content: Collection<ContentElement<*>>, context: QueryContext): DenseRetriever<ContentElement<*>> {
        val host = field.parameters[HOST_PARAMETER_NAME] ?: HOST_PARAMETER_DEFAULT

        /* Extract vectors from content. */
        val vectors = content.map { analyse(it, host) }

        /* Return retriever. */
        return this.newRetrieverForDescriptors(field, vectors, context)
    }
}<|MERGE_RESOLUTION|>--- conflicted
+++ resolved
@@ -15,6 +15,7 @@
 import org.vitrivr.engine.core.model.query.basics.Distance
 import org.vitrivr.engine.core.model.query.proximity.ProximityQuery
 import org.vitrivr.engine.core.model.retrievable.Retrievable
+import org.vitrivr.engine.core.model.retrievable.attributes.CONTENT_AUTHORS_KEY
 import org.vitrivr.engine.core.model.types.Value
 import org.vitrivr.engine.core.operators.Operator
 import org.vitrivr.engine.core.operators.ingest.Extractor
@@ -79,7 +80,7 @@
      */
     override fun newExtractor(field: Schema.Field<ContentElement<*>, FloatVectorDescriptor>, input: Operator<Retrievable>, context: IndexContext): CLIPExtractor {
         val host: String = field.parameters[HOST_PARAMETER_NAME] ?: HOST_PARAMETER_DEFAULT
-        return CLIPExtractor(input, this, field, host, merge(field, context))
+        return CLIPExtractor(input, this, context[field.fieldName, CONTENT_AUTHORS_KEY]?.split(",")?.toSet(), field, host)
     }
 
     /**
@@ -94,11 +95,7 @@
      */
     override fun newExtractor(name: String, input: Operator<Retrievable>, context: IndexContext): CLIPExtractor {
         val host: String = context.getProperty(name, HOST_PARAMETER_NAME) ?: HOST_PARAMETER_DEFAULT
-<<<<<<< HEAD
-        return CLIPExtractor(input, this, name, host)
-=======
-        return CLIPExtractor(input, this, null, host, context.local[name] ?: emptyMap())
->>>>>>> 2d86a8e5
+        return CLIPExtractor(input, this, context[name, CONTENT_AUTHORS_KEY]?.split(",")?.toSet(), name, host)
     }
 
     /**
