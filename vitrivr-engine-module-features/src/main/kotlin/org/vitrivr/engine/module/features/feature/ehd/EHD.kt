--- conflicted
+++ resolved
@@ -16,6 +16,7 @@
 import org.vitrivr.engine.core.model.query.Query
 import org.vitrivr.engine.core.model.query.proximity.ProximityQuery
 import org.vitrivr.engine.core.model.retrievable.Retrievable
+import org.vitrivr.engine.core.model.retrievable.attributes.CONTENT_AUTHORS_KEY
 import org.vitrivr.engine.core.model.types.Value
 import org.vitrivr.engine.core.operators.Operator
 import org.vitrivr.engine.core.operators.ingest.Extractor
@@ -90,11 +91,7 @@
      * @return A new [Extractor] instance for this [Analyser]
      * @throws [UnsupportedOperationException], if this [Analyser] does not support the creation of an [Extractor] instance.
      */
-<<<<<<< HEAD
-    override fun newExtractor(name: String, input: Operator<Retrievable>, context: IndexContext) = EHDExtractor(input, this, name)
-=======
-    override fun newExtractor(name: String, input: Operator<Retrievable>, context: IndexContext) = EHDExtractor(input, this, null, context.local[name] ?: emptyMap())
->>>>>>> 2d86a8e5
+    override fun newExtractor(name: String, input: Operator<Retrievable>, context: IndexContext) = EHDExtractor(input, this, context[name, CONTENT_AUTHORS_KEY]?.split(",")?.toSet(), name)
 
     /**
      * Generates and returns a new [EHDExtractor] instance for this [EHD].
@@ -106,7 +103,7 @@
      * @return A new [Extractor] instance for this [Analyser]
      * @throws [UnsupportedOperationException], if this [Analyser] does not support the creation of an [Extractor] instance.
      */
-    override fun newExtractor(field: Schema.Field<ImageContent, FloatVectorDescriptor>, input: Operator<Retrievable>, context: IndexContext) = EHDExtractor(input, this, field, merge(field, context))
+    override fun newExtractor(field: Schema.Field<ImageContent, FloatVectorDescriptor>, input: Operator<Retrievable>, context: IndexContext) = EHDExtractor(input, this, context[field.fieldName, CONTENT_AUTHORS_KEY]?.split(",")?.toSet(), field)
 
     /**
      * Generates and returns a new [DenseRetriever] instance for this [EHD].
