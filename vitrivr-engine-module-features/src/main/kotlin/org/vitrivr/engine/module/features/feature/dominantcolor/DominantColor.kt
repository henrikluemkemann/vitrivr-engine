--- conflicted
+++ resolved
@@ -7,12 +7,12 @@
 import org.vitrivr.engine.core.model.descriptor.struct.LabelDescriptor
 import org.vitrivr.engine.core.model.descriptor.vector.FloatVectorDescriptor
 import org.vitrivr.engine.core.model.metamodel.Analyser
-import org.vitrivr.engine.core.model.metamodel.Analyser.Companion.merge
 import org.vitrivr.engine.core.model.metamodel.Schema
 import org.vitrivr.engine.core.model.query.Query
 import org.vitrivr.engine.core.model.query.bool.BooleanQuery
 import org.vitrivr.engine.core.model.query.bool.SimpleBooleanQuery
 import org.vitrivr.engine.core.model.retrievable.Retrievable
+import org.vitrivr.engine.core.model.retrievable.attributes.CONTENT_AUTHORS_KEY
 import org.vitrivr.engine.core.model.types.Value
 import org.vitrivr.engine.core.operators.Operator
 import org.vitrivr.engine.core.operators.ingest.Extractor
@@ -90,17 +90,13 @@
         field: Schema.Field<ImageContent, LabelDescriptor>,
         input: Operator<Retrievable>,
         context: IndexContext
-    ): Extractor<ImageContent, LabelDescriptor> = DominantColorExtractor(input, this, field, merge(field, context))
+    ): Extractor<ImageContent, LabelDescriptor> = DominantColorExtractor(input, this, context[field.fieldName, CONTENT_AUTHORS_KEY]?.split(",")?.toSet(), field)
 
     override fun newExtractor(
         name: String,
         input: Operator<Retrievable>,
         context: IndexContext
-<<<<<<< HEAD
-    ): Extractor<ImageContent, LabelDescriptor> = DominantColorExtractor(input, this, name)
-=======
-    ): Extractor<ImageContent, LabelDescriptor> = DominantColorExtractor(input, this, null, context.local[name]?: emptyMap()) //TODO name
->>>>>>> 2d86a8e5
+    ): Extractor<ImageContent, LabelDescriptor> = DominantColorExtractor(input, this, context[name, CONTENT_AUTHORS_KEY]?.split(",")?.toSet(), name)
 
     /**
      * Performs the [DominantColor] analysis on the provided [List] of [ImageContent] elements.
