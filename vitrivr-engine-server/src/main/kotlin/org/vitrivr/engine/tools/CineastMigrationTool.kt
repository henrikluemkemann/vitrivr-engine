package org.vitrivr.engine.tools

import kotlinx.coroutines.*
import kotlinx.serialization.*
import kotlinx.serialization.builtins.ListSerializer
import kotlinx.serialization.json.Json
import kotlinx.serialization.json.JsonDecoder
import kotlinx.serialization.json.JsonElement
import kotlinx.serialization.json.JsonObject
import kotlinx.serialization.json.JsonPrimitive
import kotlinx.serialization.json.JsonArray
import kotlinx.serialization.json.decodeFromStream
import kotlinx.serialization.modules.SerializersModule
import kotlinx.serialization.modules.contextual
import org.vitrivr.engine.core.config.schema.SchemaConfig
import org.vitrivr.engine.core.database.Initializer
import org.vitrivr.engine.core.model.descriptor.Descriptor
import org.vitrivr.engine.core.model.descriptor.DescriptorId
import org.vitrivr.engine.core.model.descriptor.scalar.FloatDescriptor
import org.vitrivr.engine.core.model.descriptor.scalar.StringDescriptor
import org.vitrivr.engine.core.model.descriptor.struct.metadata.MediaDimensionsDescriptor
import org.vitrivr.engine.core.model.descriptor.struct.metadata.TemporalMetadataDescriptor
import org.vitrivr.engine.core.model.descriptor.struct.metadata.source.FileSourceMetadataDescriptor
import org.vitrivr.engine.core.model.descriptor.vector.FloatVectorDescriptor
import org.vitrivr.engine.core.model.metamodel.Schema
import org.vitrivr.engine.core.model.metamodel.SchemaManager
import org.vitrivr.engine.core.model.relationship.Relationship
import org.vitrivr.engine.core.model.retrievable.Ingested
import org.vitrivr.engine.core.model.retrievable.Retrievable
import org.vitrivr.engine.core.model.retrievable.RetrievableId
import org.vitrivr.engine.core.model.types.Value
import org.vitrivr.engine.module.features.feature.averagecolorraster.RasterDescriptor
import org.vitrivr.engine.module.features.feature.skeleton.SkeletonDescriptor
import java.io.File
import java.io.FileReader
import java.nio.file.Files
import java.nio.file.Paths
import kotlin.reflect.KClass

@Serializable
data class CineastMultimediaObject(
    val objectid: String,
    val mediatype: Int,
    val name: String,
    val path: String
)

@Serializable
data class CineastSegment(
    val segmentid: String,
    val objectid: String,
    val segmentnumber: Int,
    val segmentstart: Int,
    val segmentend: Int,
    val segmentstartabs: Float,
    val segmentendabs: Float
)

@Serializable
data class CineastObjectMetadata(
    val objectid: String,
    val domain: String,
    val key: String,
    val value: String
)

@Serializable
data class CineastSegmentMetadata(
    val segmentid: String,
    val domain: String,
    val key: String,
    val value: String
)

interface CineastFeature {
    val id: String
    fun toDescriptor(idmap: Map<String, String>): Descriptor?
}

@Serializable
data class CineastVectorFeature(override val id: String, val feature: List<Float>) : CineastFeature {
    override fun toDescriptor(idmap: Map<String, String>): FloatVectorDescriptor? {
        val id = this.id
        if (idmap[id] == null) {
            return null
        }
        return FloatVectorDescriptor(
            id = DescriptorId.randomUUID(),
            retrievableId = RetrievableId.fromString(idmap[id]),
            vector = Value.FloatVector(feature.toFloatArray())
        )
    }
}

@Serializable
data class CineastStringFeature(override val id: String, val feature: String) : CineastFeature {
    override fun toDescriptor(idmap: Map<String, String>): StringDescriptor? {
        val id = this.id
        if (idmap[id] == null) {
            return null
        }
        return StringDescriptor(
            id = DescriptorId.randomUUID(),
            retrievableId = RetrievableId.fromString(idmap[id]),
            value = Value.String(feature)
        )
    }
}

@Serializable
data class CineastSkeletonPoseFeature(
    override val id: String,
    val person: Int,
    val skeleton: List<Float>,
    val weights: List<Float>
) : CineastFeature {
    override fun toDescriptor(idmap: Map<String, String>): SkeletonDescriptor? {
        val id = this.id
        if (idmap[id] == null) {
            return null
        }
        return SkeletonDescriptor(
            id = DescriptorId.randomUUID(),
            retrievableId = RetrievableId.fromString(idmap[id]),
            mapOf(
                "person" to Value.Int(person),
                "skeleton" to Value.FloatVector(skeleton.toFloatArray()),
                "weights" to Value.FloatVector(weights.toFloatArray())
            )
        )
    }
}

@Serializable
data class CineastRasterFeature(override val id: String, val hist: List<Float>, val raster: List<Float>) :
    CineastFeature {
    override fun toDescriptor(idmap: Map<String, String>): RasterDescriptor? {
        val id = this.id
        if (idmap[id] == null) {
            return null
        }
        return RasterDescriptor(
            id = DescriptorId.randomUUID(),
            retrievableId = RetrievableId.fromString(idmap[id]),
            mapOf(
                "hist" to Value.FloatVector(hist.toFloatArray()),
                "raster" to Value.FloatVector(raster.toFloatArray())
            )
        )
    }
}

@Serializable
data class MigrationConfig(
    val segmentspath: String,
    val objectspath: String,
    val segmentmetadatapath: String,
    val objectmetadatapath: String,
    val features: List<FeatureConfig>
)

@Serializable
data class FeatureConfig(val path: String, val fieldname: String)

@OptIn(InternalSerializationApi::class)
fun <T : Any> parseJsonList(filePath: String, clazz: KClass<T>): List<T> {
    val json = Json { ignoreUnknownKeys = true }
    return Files.newInputStream(Paths.get(filePath)).use { inputStream ->
        json.decodeFromStream(ListSerializer(clazz.serializer()), inputStream)
    }
}

@OptIn(InternalSerializationApi::class)
fun <T : Any> streamJsonItems(filePath: String, clazz: KClass<T>): Sequence<T> = sequence {
    val json = Json { ignoreUnknownKeys = true }
    Files.newInputStream(Paths.get(filePath)).use { inputStream ->
        val element = json.decodeFromStream<JsonElement>(inputStream)
        if (element is JsonArray) {
            element.forEach { jsonElement ->
                val item = Json.decodeFromJsonElement(clazz.serializer(), jsonElement)
                yield(item)
            }
        } else {
            throw IllegalArgumentException("Expected a JSON array at the root")
        }
    }
}

// Function to obtain a serializer for a given KClass instance at runtime.
@OptIn(InternalSerializationApi::class)
fun <T : Any> serializerForType(type: KClass<T>): KSerializer<T> {
    return type.serializer()
}

// Function to deserialize a JSON string into a list of objects of a dynamic type.
fun <T : Any> decodeJsonListFromString(jsonString: String, type: KClass<T>): List<T> {
    val json = Json { serializersModule = SerializersModule { contextual(type, serializerForType(type)) } }
    val listSerializer = ListSerializer(serializerForType(type))
    return json.decodeFromString(listSerializer, jsonString)
}

class CineastMigrationTool(val migrationconfigpath: String, val schemaconfigpath: String) {

    private val migrationConfig: MigrationConfig
    private val schemaConfig: SchemaConfig
    private val schemaManager: SchemaManager
    val schema: Schema
    val descriptorToFeatureMap: Map<KClass<*>, KClass<out CineastFeature>> = mapOf(
        FloatVectorDescriptor::class to CineastVectorFeature::class,
        StringDescriptor::class to CineastStringFeature::class,
        SkeletonDescriptor::class to CineastSkeletonPoseFeature::class,
        RasterDescriptor::class to CineastRasterFeature::class,
    )

    private var idmap: MutableMap<String, String> = mutableMapOf<String, String>()

    init {
        // Read the configuration strings
        val configstring = Files.readString(Paths.get(migrationconfigpath))
        val schemaconfigstring = Files.readString(Paths.get(schemaconfigpath))

        // Decode the configuration strings into objects
        migrationConfig = Json.decodeFromString(configstring)
        schemaConfig = Json.decodeFromString(schemaconfigstring)

        // Initialize the SchemaManager and load the schema
        schemaManager = SchemaManager()
        schemaManager.load(schemaConfig)
        schema = schemaManager.getSchema(schemaConfig.name)
            ?: throw IllegalArgumentException("Schema ${schemaConfig.name} not found")
    }

    fun getFeatureClassFromDescriptor(descriptorClass: KClass<*>): KClass<out CineastFeature>? {
        return descriptorToFeatureMap[descriptorClass]
    }

    fun initialize() {
        var initialized = 0
        var initializer: Initializer<*> = schema.connection.getRetrievableInitializer()
        if (!initializer.isInitialized()) {
            initializer.initialize()
            initialized += 1
        }
        for (field in schema.fields()) {
            initializer = field.getInitializer()
            if (!initializer.isInitialized()) {
                initializer.initialize()
                initialized += 1
            }
        }
        println("Successfully initialized schema '${schema.name}'; created $initialized entities.")

    }

    fun migrate_objects() {

        val objects: List<CineastMultimediaObject> =
            parseJsonList(migrationConfig.objectspath, CineastMultimediaObject::class)
        val retrievableWriter = schema.connection.getRetrievableWriter()
        val filemetadatawriter = schema.get("file")?.getWriter()
            ?: throw IllegalArgumentException("Could not find file metadata writer in schema ${schema.name}")

        //val retr_list = mutableListOf<Retrievable>()
        //val desc_list = mutableListOf<FileMetadataDescriptor>()

        //var i = 0
        for (mobject in objects) {
            val uuid = RetrievableId.randomUUID()
            idmap[mobject.objectid] = uuid.toString()
            val objectRetrievable = Ingested(
                uuid,
                "source",
                false
            )
            val size = 0L
            try {
                val size = Files.size(Paths.get(mobject.path))
            } catch (e: Exception) {
                println("Could not find file ${mobject.path}, setting size to 0")
            }
            val fileMetadataDescriptor = FileSourceMetadataDescriptor(
                id = DescriptorId.randomUUID(),
                retrievableId = objectRetrievable.id,
                mapOf(
                    "path" to Value.String(mobject.path),
                    "size" to Value.Long(size),
                )
            )
            filemetadatawriter.add(fileMetadataDescriptor)
            retrievableWriter.add(objectRetrievable)
        }

    }

    fun save_idmap() {
        val idmapjson = Json.encodeToString(idmap as Map<String, String>)
        Files.writeString(Paths.get("idmap.json"), idmapjson)
    }

    fun load_idmap() {
        val idmapjson = Files.readString(Paths.get("idmap.json"))
        idmap = Json.decodeFromString(idmapjson)
    }

    fun migrate_objectmetadata() {
        val widths = mutableMapOf<String, Int>()
        val heights = mutableMapOf<String, Int>()

        val objectmetadata: List<CineastObjectMetadata> =
            parseJsonList(migrationConfig.objectmetadatapath, CineastObjectMetadata::class)
        val mediadimensionswriter = schema.get("dimensions")?.getWriter()
            ?: throw IllegalArgumentException("Could not find media dimensions writer in schema ${schema.name}")
        val videofpswriter = schema.get("fps")?.getWriter()
            ?: throw IllegalArgumentException("Could not find video fps writer in schema ${schema.name}")
        val videodurationwriter = schema.get("duration")?.getWriter()
            ?: throw IllegalArgumentException("Could not find video duration writer in schema ${schema.name}")

        for (mobjectmetadata in objectmetadata) {
            val retrievableId = idmap[mobjectmetadata.objectid]
                ?: throw IllegalArgumentException("Could not find retrievable id for object ${mobjectmetadata.objectid}")

            if (mobjectmetadata.domain == "technical" && mobjectmetadata.key == "width") {
                widths[retrievableId] = mobjectmetadata.value.toInt()
            }
            if (mobjectmetadata.domain == "technical" && mobjectmetadata.key == "height") {
                val height = mobjectmetadata.value.toInt()
                heights[retrievableId] = height

                if (widths.containsKey(retrievableId)) {
                    val width = widths[retrievableId]
                        ?: throw IllegalArgumentException("Could not find width for object ${mobjectmetadata.objectid}")
                    val dimensionsDescriptor = MediaDimensionsDescriptor(
                        id = DescriptorId.randomUUID(),
<<<<<<< HEAD
                        retrievableId = RetrievableId.fromString(retrievableId),
                        width = Value.Int(width),
                        height = Value.Int(height)
=======
                        retrievableId = RetrievableId.fromString(retrievableId)
                            ?: throw IllegalArgumentException("Could not find retrievable id for object ${mobjectmetadata.objectid}"),
                        mapOf(
                            "width" to Value.Int(width),
                            "height" to Value.Int(height)
                        )

>>>>>>> c62af4d2
                    )
                    mediadimensionswriter.add(dimensionsDescriptor)
                }
            }
            if (mobjectmetadata.domain == "technical" && mobjectmetadata.key == "fps") {
                val fps = mobjectmetadata.value.toFloat()
                val retrievableId = idmap[mobjectmetadata.objectid]
                    ?: throw IllegalArgumentException("Could not find retrievable id for object ${mobjectmetadata.objectid}")
                val fpsDescriptor = FloatDescriptor(
                    id = DescriptorId.randomUUID(),
                    retrievableId = RetrievableId.fromString(retrievableId),
                    value = Value.Float(fps)
                )
                videofpswriter.add(fpsDescriptor)
            }

            if (mobjectmetadata.domain == "technical" && mobjectmetadata.key == "duration") {
                val retrievableId = idmap[mobjectmetadata.objectid]
                    ?: throw IllegalArgumentException("Could not find retrievable id for object ${mobjectmetadata.objectid}")
                val duration = mobjectmetadata.value.toFloat()
                val durationDescriptor = FloatDescriptor(
                    id = DescriptorId.randomUUID(),
                    retrievableId = RetrievableId.fromString(retrievableId),
                    value = Value.Float(duration)
                )
                videodurationwriter.add(durationDescriptor)
            }
        }
    }

    fun migrate_segments() {
        val segments: List<CineastSegment> = parseJsonList(migrationConfig.segmentspath, CineastSegment::class)
        val temporalmetadatawriter = schema.get("time")?.getWriter()
            ?: throw IllegalArgumentException("Could not find temporal metadata writer in schema ${schema.name}")
        val retrievableWriter = schema.connection.getRetrievableWriter()

        val batchSize = 5000
        val ingestedList = mutableListOf<Retrievable>()
        val temporalMetadataList = mutableListOf<TemporalMetadataDescriptor>()
        val parentIdList = mutableListOf<String>()

        for ((index, segment) in segments.withIndex()) {
            val uuid = RetrievableId.randomUUID()
            idmap[segment.segmentid] = uuid.toString()

            val ingested = Ingested(
                uuid,
                "segment",
                false
            )

            val temporalMetadataDescriptor = TemporalMetadataDescriptor(
                id = DescriptorId.randomUUID(),
                retrievableId = ingested.id,
                mapOf(
                    "start" to Value.Long(segment.segmentstartabs.toLong() * 1000 * 1000 * 1000),
                    "end" to Value.Long(segment.segmentendabs.toLong() * 1000 * 1000 * 1000),
                )

            )

            ingestedList.add(ingested)
            temporalMetadataList.add(temporalMetadataDescriptor)
            parentIdList.add(
                idmap[segment.objectid]
                    ?: throw IllegalArgumentException("Could not find retrievable id for segment ${segment.objectid}")
            )

            // Check if the batch size is reached
            if ((index + 1) % batchSize == 0 || index == segments.size - 1) {
                retrievableWriter.addAll(ingestedList)
                retrievableWriter.connectAll(
                    ingestedList.zip(parentIdList).map {
                        Relationship.ById(
                            it.first.id,
                            "isPartOf",
                            RetrievableId.fromString(it.second)
                                ?: throw IllegalArgumentException("Could not find retrievable id for segment $it"),
                            false
                        )
                    }
                )
                temporalmetadatawriter.addAll(temporalMetadataList)

                // Clear the lists for the next batch
                ingestedList.clear()
                temporalMetadataList.clear()
                parentIdList.clear()
            }
        }
    }

    fun migrate_segmentmetadata() {
        val segmentmetadata: List<CineastSegmentMetadata> =
            parseJsonList(migrationConfig.segmentmetadatapath, CineastSegmentMetadata::class)
        val dominantcolorwriter = schema.get("dominantcolor")?.getWriter()
            ?: throw IllegalArgumentException("Could not find dominant color writer in schema ${schema.name}")

        val dominantcolordescriptors = mutableListOf<StringDescriptor>()
        for (msegmentmetadata in segmentmetadata) {
            if (msegmentmetadata.domain == "dominantcolor" && msegmentmetadata.key == "color") {
                val color = msegmentmetadata.value
                try {
                    val retrievableId = RetrievableId.fromString(idmap[msegmentmetadata.segmentid])
                        ?: throw IllegalArgumentException("Could not find retrievable id for segment ${msegmentmetadata.segmentid}")
                    val dominantColorDescriptor = StringDescriptor(
                        id = DescriptorId.randomUUID(),
                        retrievableId = retrievableId,
                        value = Value.String(color)
                    )
                    dominantcolordescriptors.add(dominantColorDescriptor)
                } catch (e: Exception) {
                    println("Could not find retrievable id for segment ${msegmentmetadata.segmentid}")
                }
            }
        }
        dominantcolorwriter.addAll(dominantcolordescriptors)
    }

    fun migrateAllFeatures() = runBlocking {
        migrationConfig.features.map { featureConfig ->
            launch(Dispatchers.Default) { // Use the appropriate dispatcher
                migrateFeature(featureConfig.fieldname)
            }
        }.joinAll() // Wait for all tasks to complete
    }

    suspend fun migrateFeature(fieldName: String) = withContext(Dispatchers.Default) {

        println("Migrating feature $fieldName")
        val featureConfig = migrationConfig.features.find { it.fieldname == fieldName }
            ?: throw IllegalArgumentException("Feature config for field $fieldName not found.")
        val path = featureConfig.path

        val field = schema.get(name = fieldName)
            ?: throw IllegalArgumentException("Field $fieldName does not exist in schema ${schema.name}.")

        val descriptorClass = field.analyser.descriptorClass

        val featureClass = getFeatureClassFromDescriptor(descriptorClass)
            ?: throw IllegalArgumentException("Feature class not found for descriptor class $descriptorClass")

        val featureStream = streamJsonItems(path, featureClass)

        val fieldwriter = field.getWriter()

        val fieldreader = field.getReader()

        if (fieldreader.count() > 0) {
            println("Field $fieldName already contains ${fieldreader.count()} entries, skipping migration.")
            return@withContext
        }

        File("$fieldName-skipped_ids.json").bufferedWriter().use { writer ->
            writer.write("[") // Start of JSON array
            var firstEntry = true

            featureStream.chunked(1000).forEach { batch ->
                val descriptors: Iterable<Descriptor> = batch.mapNotNull { feature ->
                    if (!featureClass.isInstance(feature)) {
                        throw IllegalArgumentException("Feature is not an instance of expected feature class $featureClass")
                    }
                    val descriptor = feature.toDescriptor(idmap)
                    if (descriptor == null) {
                        if (firstEntry) {
                            firstEntry = false
                        } else {
                            writer.write(",") // Add comma before next entry, except for the first
                        }
                        writer.write(Json.encodeToString(feature.id))
                    }
                    descriptor
                }
                fieldwriter.addAll(descriptors)
            }

            writer.write("]") // End of JSON array
        }

        println("Finished migrating feature $fieldName")
    }
}

fun main(args: Array<String>) {
    // Check for the required arguments
    if (args.size < 2) {
        println("Usage: <program> <migrationconfigpath> <schemaconfigpath>")
        return
    }

    // Obtain the paths from the command-line arguments
    val migrationConfigPath = args[0]
    val schemaConfigPath = args[1]

    // Create an instance of the migration tool with the paths
    val migrationTool = CineastMigrationTool(migrationConfigPath, schemaConfigPath)

    // Perform the migration
    migrationTool.initialize()
    migrationTool.load_idmap()

    runBlocking {
        migrationTool.migrateFeature("skeletonpose")
    }

    println("Migration completed successfully.")
}<|MERGE_RESOLUTION|>--- conflicted
+++ resolved
@@ -331,19 +331,11 @@
                         ?: throw IllegalArgumentException("Could not find width for object ${mobjectmetadata.objectid}")
                     val dimensionsDescriptor = MediaDimensionsDescriptor(
                         id = DescriptorId.randomUUID(),
-<<<<<<< HEAD
                         retrievableId = RetrievableId.fromString(retrievableId),
-                        width = Value.Int(width),
-                        height = Value.Int(height)
-=======
-                        retrievableId = RetrievableId.fromString(retrievableId)
-                            ?: throw IllegalArgumentException("Could not find retrievable id for object ${mobjectmetadata.objectid}"),
                         mapOf(
                             "width" to Value.Int(width),
                             "height" to Value.Int(height)
                         )
-
->>>>>>> c62af4d2
                     )
                     mediadimensionswriter.add(dimensionsDescriptor)
                 }
