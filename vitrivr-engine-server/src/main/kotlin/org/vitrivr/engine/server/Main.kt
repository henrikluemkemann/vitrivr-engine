package org.vitrivr.engine.server

import io.github.oshai.kotlinlogging.KLogger
import io.github.oshai.kotlinlogging.KotlinLogging
import io.javalin.Javalin
import io.javalin.openapi.CookieAuth
import io.javalin.openapi.plugin.OpenApiPlugin
import io.javalin.openapi.plugin.SecurityComponentConfiguration
import io.javalin.openapi.plugin.swagger.SwaggerPlugin
<<<<<<< HEAD
=======
import io.javalin.plugin.bundled.CorsPluginConfig
>>>>>>> 003107da
import org.vitrivr.engine.core.config.pipeline.execution.ExecutionServer
import org.vitrivr.engine.core.model.metamodel.SchemaManager
import org.vitrivr.engine.server.api.cli.Cli
import org.vitrivr.engine.server.api.cli.commands.SchemaCommand
import org.vitrivr.engine.server.api.rest.KotlinxJsonMapper
import org.vitrivr.engine.server.api.rest.configureApiRoutes
import org.vitrivr.engine.server.api.rest.model.ErrorStatus
import org.vitrivr.engine.server.api.rest.model.ErrorStatusException
import org.vitrivr.engine.server.config.ServerConfig
import org.vitrivr.engine.server.config.ServerConfig.Companion.DEFAULT_SCHEMA_PATH
import java.nio.file.Paths
import kotlin.system.exitProcess

private val logger: KLogger = KotlinLogging.logger {}

/**
 * Entry point for vitrivr engine (index + query).
 */
fun main(args: Array<String>) {
    /* Load system configuration. */
    val config = ServerConfig.read(Paths.get(args.getOrElse(0) { DEFAULT_SCHEMA_PATH })) ?: exitProcess(1)

    /* Setup schema manager. */
    val manager = SchemaManager()
    for (schema in config.schemas) {
        manager.load(schema)
    }

    /* Execution server singleton for this instance. */
    val executor = ExecutionServer()

    /* Prepare Javalin endpoint. */
    val javalin = Javalin.create { c ->
        c.jsonMapper(KotlinxJsonMapper)


        /* Registers Open API plugin. */
        c.registerPlugin(OpenApiPlugin{
            it.withDocumentationPath("/openapi.json")
                .withDefinitionConfiguration{ _, def ->
                    def.withInfo{i ->
                        i.title = "vitrivr engine API"
                        i.version = "1.0.0"
                        i.description = "Rest API for the vitrivr engine project. Provides query (runtime) and extraction (ingestion) endpoints"
                    }
                        .withSecurity(
                            SecurityComponentConfiguration().withSecurityScheme("CookieAuth", CookieAuth("SESSIONID"))
                        )
                }
        })
        c.http.maxRequestSize = 1024 * 1024 * 1024 /* 1GB */

        c.bundledPlugins.enableCors{cors ->
            /* https://javalin.io/plugins/cors#getting-started */
            cors.addRule{
                it.reflectClientOrigin = true // might be a little too loose
                it.allowCredentials = true
            }
        }


        /* Registers Swagger Plugin. */
<<<<<<< HEAD
        c.registerPlugin(SwaggerPlugin { swaggerConfig ->
            swaggerConfig.documentationPath = "/openapi.json"
            swaggerConfig.uiPath = "/swagger-ui"
        })

        c.router.apiBuilder{
            configureApiRoutes(config.api, manager, runtime, executor)
        }
=======
        c.plugins.register(
            SwaggerPlugin(
                SwaggerConfiguration().apply {
                    this.documentationPath = "/swagger-docs"
                    this.uiPath = "/swagger-ui"
                }
            )
        )
    }.routes {
        configureApiRoutes(config.api, manager, executor)
>>>>>>> 003107da
    }.exception(ErrorStatusException::class.java) { e, ctx ->
        ctx.status(e.statusCode).json(ErrorStatus(e.message))
    }.exception(Exception::class.java) { e, ctx ->
        ctx.status(500).json(ErrorStatus("Internal Server Error: '${e.message}' @ ${e.stackTrace.first()}"))
    }

    /* Prepare CLI endpoint. */
    val cli = Cli(manager)
    for (schema in manager.listSchemas()) {
        cli.register(SchemaCommand(schema, executor))
    }

    /* Start the Javalin and CLI. */
    javalin.start(config.api.port)
    logger.info { "vitrivr engine API is listening on port ${config.api.port}." }
    cli.start() /* Blocks. */

    /* End Javalin once Cli is stopped. */
    javalin.stop()
}<|MERGE_RESOLUTION|>--- conflicted
+++ resolved
@@ -7,10 +7,7 @@
 import io.javalin.openapi.plugin.OpenApiPlugin
 import io.javalin.openapi.plugin.SecurityComponentConfiguration
 import io.javalin.openapi.plugin.swagger.SwaggerPlugin
-<<<<<<< HEAD
-=======
 import io.javalin.plugin.bundled.CorsPluginConfig
->>>>>>> 003107da
 import org.vitrivr.engine.core.config.pipeline.execution.ExecutionServer
 import org.vitrivr.engine.core.model.metamodel.SchemaManager
 import org.vitrivr.engine.server.api.cli.Cli
@@ -73,27 +70,14 @@
 
 
         /* Registers Swagger Plugin. */
-<<<<<<< HEAD
         c.registerPlugin(SwaggerPlugin { swaggerConfig ->
             swaggerConfig.documentationPath = "/openapi.json"
             swaggerConfig.uiPath = "/swagger-ui"
         })
 
         c.router.apiBuilder{
-            configureApiRoutes(config.api, manager, runtime, executor)
+            configureApiRoutes(config.api, manager, executor)
         }
-=======
-        c.plugins.register(
-            SwaggerPlugin(
-                SwaggerConfiguration().apply {
-                    this.documentationPath = "/swagger-docs"
-                    this.uiPath = "/swagger-ui"
-                }
-            )
-        )
-    }.routes {
-        configureApiRoutes(config.api, manager, executor)
->>>>>>> 003107da
     }.exception(ErrorStatusException::class.java) { e, ctx ->
         ctx.status(e.statusCode).json(ErrorStatus(e.message))
     }.exception(Exception::class.java) { e, ctx ->
