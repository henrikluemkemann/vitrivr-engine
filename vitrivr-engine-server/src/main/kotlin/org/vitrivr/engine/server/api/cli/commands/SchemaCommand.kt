package org.vitrivr.engine.server.api.cli.commands

import com.github.ajalt.clikt.core.CliktCommand
import com.github.ajalt.clikt.core.NoOpCliktCommand
import com.github.ajalt.clikt.core.subcommands
import com.github.ajalt.clikt.parameters.options.convert
import com.github.ajalt.clikt.parameters.options.option
import com.github.ajalt.clikt.parameters.options.required
import com.jakewharton.picnic.table
<<<<<<< HEAD
import org.vitrivr.engine.core.config.ingest.IngestionConfig
import org.vitrivr.engine.core.config.ingest.IngestionPipelineBuilder
=======
import io.github.oshai.kotlinlogging.KLogger
import io.github.oshai.kotlinlogging.KotlinLogging
import org.vitrivr.engine.core.config.IndexConfig
import org.vitrivr.engine.core.config.ingest.IngestionConfig
import org.vitrivr.engine.core.config.ingest.IngestionPipelineBuilder
import org.vitrivr.engine.core.config.pipeline.ExtractionPipelineBuilder
>>>>>>> 3fcd1cf9
import org.vitrivr.engine.core.config.pipeline.execution.ExecutionServer
import org.vitrivr.engine.core.config.pipeline.execution.IndexingPipeline
import org.vitrivr.engine.core.database.Initializer
import org.vitrivr.engine.core.model.metamodel.Schema
import java.nio.file.Path
import java.nio.file.Paths
import java.util.UUID

/**
 *
 * @author Ralph Gasser
 * @version 1.0
 */
class SchemaCommand(private val schema: Schema, private val server: ExecutionServer) : NoOpCliktCommand(
    name = schema.name,
    help = "Groups commands related to a specific schema, in this case the schema '${schema.name}'.",
    epilog = "Schema related commands usually have the form: <schema> <command>, e.g., `vitrivr about` Check help for command specific parameters.",
    invokeWithoutSubcommand = true,
    printHelpOnEmptyArgs = true
) {



    init {
        this.subcommands(
            About(),
            Initialize(),
            Extract(this.schema, this.server),
            Status(this.schema, this.server)
        )
    }

    /**
     * [CliktCommand] to list all fields in a schema registered with this vitrivr instance.
     */
    inner class About : CliktCommand(name = "about", help = "Lists all fields that are registered with the schema.") {

        /**
         * Executes the command.
         */
        override fun run() {
            val table = table {
                cellStyle { border = true; paddingLeft = 1; paddingRight = 1 }
                header {
                    row {
                        cell("Field Name")
                        cell("Analyser")
                        cell("Content Class")
                        cell("Descriptor Class")
                        cell("Connection")
                        cell("Initialized")
                    }
                }
                body {
                    for (field in this@SchemaCommand.schema.fields()) {
                        row {
                            cell(field.fieldName)
                            cell(field.analyser::class.java.simpleName)
                            cell(field.analyser.contentClasses.map { it.simpleName }.joinToString())
                            cell(field.analyser.descriptorClass.simpleName)
                            cell(this@SchemaCommand.schema.connection.description())
                            cell(field.getInitializer().isInitialized())
                        }
                    }
                }
            }
            println(table)
        }
    }

    /**
     * [CliktCommand] to initialize the schema.
     */
    inner class Initialize :
        CliktCommand(name = "init", help = "Initializes the schema using the database connection.") {
        override fun run() {
            val schema = this@SchemaCommand.schema
            var initialized = 0
            var initializer: Initializer<*> = schema.connection.getRetrievableInitializer()
            if (!initializer.isInitialized()) {
                initializer.initialize()
                initialized += 1
            }
            for (field in schema.fields()) {
                initializer = field.getInitializer()
                if (!initializer.isInitialized()) {
                    initializer.initialize()
                    initialized += 1
                }
            }
            println("Successfully initialized schema '${schema.name}'; created $initialized entities.")
        }
    }

    /**
     * [CliktCommand] to start an extraction job.
     */
    inner class Extract(private val schema: Schema, private val executor: ExecutionServer) :
        CliktCommand(name = "extract", help = "Extracts data from a source and stores it in the schema.") {

        private val logger: KLogger = KotlinLogging.logger {}

        /** Path to the configuration file. */
<<<<<<< HEAD
        private val input: Path? by option("-c", "--config", help = "Path to the extraction configuration.").convert { Paths.get(it) }
        /** Name of the ingestion config as specified on the schema */
        private val name: String? by option("-n", "--name", help="The name of the ingestion pipeline configuration to use from the schema")


        override fun run() {
            val pipeline: IndexingPipeline = if(name != null){
                this.schema.getIngestionPipelineBuilder(name!!).build()
            }else if(input != null) {
=======
        private val input: Path? by option(
            "-c",
            "--config",
            help = "Path to the extraction configuration."
        ).convert { Paths.get(it) }

        /** Name of the ingestion config as specified on the schema */
        private val name: String? by option(
            "-n",
            "--name",
            help = "The name of the ingestion pipeline configuration to use from the schema"
        )


        override fun run() {
            val pipeline: IndexingPipeline = if (name != null) {
                this.schema.getIngestionPipelineBuilder(name!!).build()
            } else if (input != null) {
>>>>>>> 3fcd1cf9
                /* Read configuration file. */
                val config = try {
                    IngestionConfig.read(this.input!!)
                } catch (e: Exception) {
                    System.err.println("Failed to read extraction configuration due to error: ${e.message}")
                    return
                }

                /* Check if configuration is valid. */
                if (config == null) {
                    println("Failed to read extraction configuration. No extraction is being started.")
                    return
                }
                IngestionPipelineBuilder(this.schema, config).build()
<<<<<<< HEAD
            }else{
=======
            } else {
>>>>>>> 3fcd1cf9
                System.err.println("Requires either -n / --name: Name of the ingestion config defined on the schema or -c / --config the path to a ingestion config")
                return
            }
            val uuid = this.executor.extractAsync(pipeline)
            logger.info { "Started extraction job with UUID $uuid." }
        }
    }

    inner class Status(private val schema: Schema, private val executor: ExecutionServer) :
        CliktCommand(name = "status", help = "Prints indexing status") {
        private val logger: KLogger = KotlinLogging.logger {}

        private val jobId: UUID by option("--job-id", help = "The job id").convert { UUID.fromString(it) }.required()

        override fun run() {
            logger.info { "Status: ${executor.status(jobId)} at ${System.currentTimeMillis()}" }
        }
    }
}<|MERGE_RESOLUTION|>--- conflicted
+++ resolved
@@ -7,17 +7,10 @@
 import com.github.ajalt.clikt.parameters.options.option
 import com.github.ajalt.clikt.parameters.options.required
 import com.jakewharton.picnic.table
-<<<<<<< HEAD
+import io.github.oshai.kotlinlogging.KLogger
+import io.github.oshai.kotlinlogging.KotlinLogging
 import org.vitrivr.engine.core.config.ingest.IngestionConfig
 import org.vitrivr.engine.core.config.ingest.IngestionPipelineBuilder
-=======
-import io.github.oshai.kotlinlogging.KLogger
-import io.github.oshai.kotlinlogging.KotlinLogging
-import org.vitrivr.engine.core.config.IndexConfig
-import org.vitrivr.engine.core.config.ingest.IngestionConfig
-import org.vitrivr.engine.core.config.ingest.IngestionPipelineBuilder
-import org.vitrivr.engine.core.config.pipeline.ExtractionPipelineBuilder
->>>>>>> 3fcd1cf9
 import org.vitrivr.engine.core.config.pipeline.execution.ExecutionServer
 import org.vitrivr.engine.core.config.pipeline.execution.IndexingPipeline
 import org.vitrivr.engine.core.database.Initializer
@@ -38,7 +31,6 @@
     invokeWithoutSubcommand = true,
     printHelpOnEmptyArgs = true
 ) {
-
 
 
     init {
@@ -121,17 +113,6 @@
         private val logger: KLogger = KotlinLogging.logger {}
 
         /** Path to the configuration file. */
-<<<<<<< HEAD
-        private val input: Path? by option("-c", "--config", help = "Path to the extraction configuration.").convert { Paths.get(it) }
-        /** Name of the ingestion config as specified on the schema */
-        private val name: String? by option("-n", "--name", help="The name of the ingestion pipeline configuration to use from the schema")
-
-
-        override fun run() {
-            val pipeline: IndexingPipeline = if(name != null){
-                this.schema.getIngestionPipelineBuilder(name!!).build()
-            }else if(input != null) {
-=======
         private val input: Path? by option(
             "-c",
             "--config",
@@ -150,7 +131,6 @@
             val pipeline: IndexingPipeline = if (name != null) {
                 this.schema.getIngestionPipelineBuilder(name!!).build()
             } else if (input != null) {
->>>>>>> 3fcd1cf9
                 /* Read configuration file. */
                 val config = try {
                     IngestionConfig.read(this.input!!)
@@ -165,11 +145,7 @@
                     return
                 }
                 IngestionPipelineBuilder(this.schema, config).build()
-<<<<<<< HEAD
-            }else{
-=======
             } else {
->>>>>>> 3fcd1cf9
                 System.err.println("Requires either -n / --name: Name of the ingestion config defined on the schema or -c / --config the path to a ingestion config")
                 return
             }
