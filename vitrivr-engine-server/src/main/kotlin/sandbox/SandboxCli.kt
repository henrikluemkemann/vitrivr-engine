--- conflicted
+++ resolved
@@ -8,11 +8,8 @@
 import kotlinx.coroutines.launch
 import kotlinx.coroutines.runBlocking
 import kotlinx.coroutines.withTimeoutOrNull
-import kotlinx.serialization.descriptors.PrimitiveKind
 import org.vitrivr.engine.core.config.pipelineConfig.PipelineConfig
 import org.vitrivr.engine.core.model.metamodel.Schema
-import org.vitrivr.engine.core.operators.Operator
-import org.vitrivr.engine.core.operators.ingest.EnumeratorFactory
 import org.vitrivr.engine.core.operators.ingest.templates.*
 import org.vitrivr.engine.index.execution.ExecutionServer
 import org.vitrivr.engine.index.pipeline.PipelineBuilder
@@ -41,19 +38,11 @@
             val enumerator =
                 DummyEnumeratorFactory().newOperator(mapOf("enumeratorKey" to "enumeratorValue"), schema)
             val decoder = DummyDecoderFactory().newOperator(enumerator, mapOf("decoderKey" to "decoderValue"), schema)
-            val transformer =
-<<<<<<< HEAD
-                DummyTransformerFactory().newOperator(decoder, mapOf("transformerKey" to "transformerValue"))
-            val segmenter = DummySegmenterFactory().newOperator(transformer, mapOf("segmenterKey" to "segmenterValue"))
-            val extractor = DummyExtractorFactory().newOperator(segmenter, mapOf("extractorKey" to "extractorValue"))
-            val resolver = DummyResolverFactory().newOperator(mapOf("resolverKey" to "resolverValue"))
-            val exporter = DummyExporterFactory().newOperator(extractor, mapOf("exporterKey" to "exporterValue"), resolver)
-=======
-                DummyTransformerFactory().newOperator(decoder, mapOf("transformerKey" to "transformerValue"),   schema)
+            val transformer = DummyTransformerFactory().newOperator(decoder, mapOf("transformerKey" to "transformerValue"), schema)
             val segmenter = DummySegmenterFactory().newOperator(transformer, mapOf("segmenterKey" to "segmenterValue"), schema)
             val extractor = DummyExtractorFactory().newOperator(segmenter, mapOf("extractorKey" to "extractorValue"), schema)
-            val exporter = DummyExporterFactory().newOperator(extractor, mapOf("exporterKey" to "exporterValue"), schema)
->>>>>>> 27230e17
+            val resolver = DummyResolverFactory().newResolver(mapOf("resolverKey" to "resolverValue"))
+            val exporter = DummyExporterFactory().newOperator(extractor, mapOf("exporterKey" to "exporterValue"), schema, resolver)
 
             // Logging Test
             logger.trace { "Trace is set" }
