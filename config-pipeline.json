{
  "schema": "PTT",
  "context": {
<<<<<<< HEAD
    "contentFactory": "InMemoryContentFactory",
    "resolverFactory": "DiskResolver",
    "parameters": {
      "location": "../data"
    }
  },
  "schema": "Test",
=======
    "contentFactory": {
      "factory": "CachedContentFactory",
      "parameters": {
        "location": "D:/ptt/cache/"
      }
    },
    "resolver": {
      "factory": "DiskResolver",
      "parameters": {
        "location": "D:/ptt/thumbnails/"
      }
    }
  },
>>>>>>> 3fcd1cf9
  "enumerator": {
    "type": "ENUMERATOR",
    "factory": "FileSystemEnumerator",
    "parameters": {
<<<<<<< HEAD
      "path": "../objects",
      "depth": "5",
      "mediaTypes": "VIDEO"
=======
      "path": "D:/ptt/PTT-Testdaten",
      "mediaTypes": "IMAGE;VIDEO",
      "depth": "5"
    }
  },
  "decoder": {
    "factory": "ImageDecoder"
  },
  "operators": {
    "pass": {
      "type": "SEGMENTER",
      "factory": "PassThroughSegmenter"
>>>>>>> 3fcd1cf9
    },
    "seg": {
      "type": "SEGMENTER",
      "factory": "FixedDurationSegmenter",
      "parameters": {
<<<<<<< HEAD
        "audio": "false",
        "video": "true",
        "sample.video": "10"
      },
      "nextSegmenter": {
        "name": "FixedDurationSegmenter",
        "parameters": {
          "duration": "3",
          "lookAheadTime": "1"
        },
        "aggregators": [
          {
            "name": "CenterContentAggregator",
            "nextExtractor": {
              "fieldName": "averagecolor",
              "nextExporter": {
                "name": "ThumbnailExporter",
                "exporterName": "thumbnail",
                "nextExtractor": {
                  "fieldName": "file",
                  "nextExtractor": {
                    "fieldName": "video",
                    "nextExtractor": {
                      "fieldName": "time",
                      "nextExtractor": {
                        "fieldName": "clip",
                        "nextExtractor": {
                          "fieldName": "ocr",
                          "nextExtractor": {
                            "fieldName": "documenttype",
                            "nextExtractor": {
                              "fieldName": "caption",
                              "nextExtractor": {
                                "fieldName": "asr"
                              }
                            }
                          }
                        }
                      }
                    }
                  }
                }
              }
            }
          }
        ]
=======
        "duration": "10",
        "lookAheadTime": "1"
>>>>>>> 3fcd1cf9
      }
    },
    "allContent": {
      "type": "AGGREGATOR",
      "factory": "AllContentAggregator"
    },
    "avgColor": {
      "type": "EXTRACTOR",
      "fieldName": "averagecolor"
    },
    "thumbs": {
      "type": "EXPORTER",
      "exporterName": "thumbnail",
      "parameters": {
        "maxSideResolution": "350",
        "mimeType": "JPG"
      }
    },
    "fileMeta": {
      "type": "EXTRACTOR",
      "fieldName": "file"
    }
  },
  "operations": {
    "stage1": {
      "operator": "pass"
    },
    "stage2": {
      "operator": "allContent"
    },
    "stage3": {
      "operator": "avgColor"
    },
    "stage4": {
      "operator": "thumbs"
    },
    "stage5": {
      "operator": "fileMeta"
    }
  }
}<|MERGE_RESOLUTION|>--- conflicted
+++ resolved
@@ -1,15 +1,6 @@
 {
   "schema": "PTT",
   "context": {
-<<<<<<< HEAD
-    "contentFactory": "InMemoryContentFactory",
-    "resolverFactory": "DiskResolver",
-    "parameters": {
-      "location": "../data"
-    }
-  },
-  "schema": "Test",
-=======
     "contentFactory": {
       "factory": "CachedContentFactory",
       "parameters": {
@@ -23,16 +14,10 @@
       }
     }
   },
->>>>>>> 3fcd1cf9
   "enumerator": {
     "type": "ENUMERATOR",
     "factory": "FileSystemEnumerator",
     "parameters": {
-<<<<<<< HEAD
-      "path": "../objects",
-      "depth": "5",
-      "mediaTypes": "VIDEO"
-=======
       "path": "D:/ptt/PTT-Testdaten",
       "mediaTypes": "IMAGE;VIDEO",
       "depth": "5"
@@ -45,63 +30,13 @@
     "pass": {
       "type": "SEGMENTER",
       "factory": "PassThroughSegmenter"
->>>>>>> 3fcd1cf9
     },
     "seg": {
       "type": "SEGMENTER",
       "factory": "FixedDurationSegmenter",
       "parameters": {
-<<<<<<< HEAD
-        "audio": "false",
-        "video": "true",
-        "sample.video": "10"
-      },
-      "nextSegmenter": {
-        "name": "FixedDurationSegmenter",
-        "parameters": {
-          "duration": "3",
-          "lookAheadTime": "1"
-        },
-        "aggregators": [
-          {
-            "name": "CenterContentAggregator",
-            "nextExtractor": {
-              "fieldName": "averagecolor",
-              "nextExporter": {
-                "name": "ThumbnailExporter",
-                "exporterName": "thumbnail",
-                "nextExtractor": {
-                  "fieldName": "file",
-                  "nextExtractor": {
-                    "fieldName": "video",
-                    "nextExtractor": {
-                      "fieldName": "time",
-                      "nextExtractor": {
-                        "fieldName": "clip",
-                        "nextExtractor": {
-                          "fieldName": "ocr",
-                          "nextExtractor": {
-                            "fieldName": "documenttype",
-                            "nextExtractor": {
-                              "fieldName": "caption",
-                              "nextExtractor": {
-                                "fieldName": "asr"
-                              }
-                            }
-                          }
-                        }
-                      }
-                    }
-                  }
-                }
-              }
-            }
-          }
-        ]
-=======
         "duration": "10",
         "lookAheadTime": "1"
->>>>>>> 3fcd1cf9
       }
     },
     "allContent": {
