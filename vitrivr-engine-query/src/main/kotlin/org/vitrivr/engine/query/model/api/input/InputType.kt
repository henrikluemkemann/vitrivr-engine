--- conflicted
+++ resolved
@@ -11,14 +11,13 @@
     IMAGE,
     @SerialName("VECTOR")
     VECTOR,
-<<<<<<< HEAD
+    @SerialName("ID")
     ID,
+    @SerialName("BOOLEAN")
     BOOLEAN,
+    @SerialName("NUMERIC")
     NUMERIC,
+    @SerialName("DATE")
     DATE
 
-=======
-    @SerialName("ID")
-    ID
->>>>>>> 1af88808
 }