--- conflicted
+++ resolved
@@ -16,13 +16,9 @@
 class WeightedScoreFusion(
     override val inputs: List<Operator<out Retrievable>>,
     weights: List<Float>,
-<<<<<<< HEAD
     private val p: Float,
     private val normalize: Boolean,
     override val name: String
-=======
-    val p: Float
->>>>>>> 2d86a8e5
 ) : Aggregator {
 
     private val weights: List<Float> = when {
